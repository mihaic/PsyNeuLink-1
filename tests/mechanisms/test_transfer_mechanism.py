--- conflicted
+++ resolved
@@ -130,16 +130,10 @@
             time_constant=1.0,
             integrator_mode=True
         )
-<<<<<<< HEAD
-        val = T.execute([0, 0, 0, 0]).tolist()
-
-        assert np.allclose(val, [0.7610377251469934, 0.12167501649282841, 0.44386323274542566, 0.33367432737426683])
-=======
         val = T.execute([0, 0, 0, 0])
         expected = [0.7610377251469934, 0.12167501649282841, 0.44386323274542566, 0.33367432737426683]
         for i in range(len(val[0])):
             assert val[0][i] ==  expected[i]
->>>>>>> e4490dea
 
     def test_transfer_mech_array_var_normal_array_noise2(self):
 
@@ -730,11 +724,7 @@
         )
         val = T.execute([[1.0, 2.0], [3.0, 4.0]])
         expected = [[3.0, 5.0], [7.0, 9.0]]
-<<<<<<< HEAD
-
-=======
         print(T.output_states)
->>>>>>> e4490dea
         assert np.allclose(val, expected)
 
     def test_transfer_mech_2d_variable_noise(self):
@@ -746,9 +736,5 @@
         )
         val = T.execute([[1.0, 2.0], [3.0, 4.0]])
         expected = [[3.0, 5.0], [7.0, 9.0]]
-<<<<<<< HEAD
-        print(val)
-=======
-
->>>>>>> e4490dea
+
         # assert np.allclose(val, expected)