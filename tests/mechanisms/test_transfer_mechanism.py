import numpy as np
import pytest
from PsyNeuLink.Components.Mechanisms.ProcessingMechanisms.TransferMechanism import TransferError

from PsyNeuLink.Components.Component import ComponentError
from PsyNeuLink.Components.Functions.Function import ConstantIntegrator, Exponential, Linear, Logistic, Reduce, \
    Reinforcement, SoftMax
from PsyNeuLink.Components.Functions.Function import ExponentialDist, GammaDist, NormalDist, UniformDist, WaldDist
from PsyNeuLink.Components.Mechanisms.Mechanism import MechanismError
from PsyNeuLink.Components.Mechanisms.ProcessingMechanisms.TransferMechanism import TransferMechanism
from PsyNeuLink.Globals.Utilities import UtilitiesError
from PsyNeuLink.Scheduling.TimeScale import TimeScale


class TestTransferMechanismInputs:
    # VALID INPUTS

    def test_transfer_mech_inputs_list_of_ints(self):

        T = TransferMechanism(
            name='T',
            default_variable=[0, 0, 0, 0],
            integrator_mode=True
        )
        val = T.execute([10, 10, 10, 10]).tolist()
        assert val == [[10.0, 10.0, 10.0, 10.0]]
        assert len(T.size) == 1 and T.size[0] == 4 and type(T.size[0]) == np.int64
        # this test assumes size is returned as a 1D array: if it's not, then several tests in this file must be changed

    def test_transfer_mech_inputs_list_of_floats(self):

        T = TransferMechanism(
            name='T',
            default_variable=[0, 0, 0, 0],
            integrator_mode=True
        )
        val = T.execute([10.0, 10.0, 10.0, 10.0]).tolist()
        assert val == [[10.0, 10.0, 10.0, 10.0]]

    def test_transfer_mech_inputs_list_of_fns(self):

        T = TransferMechanism(
            name='T',
            default_variable=[0, 0, 0, 0],
            integrator_mode=True
        )
        val = T.execute([Linear().execute(), NormalDist().execute(), Exponential().execute(), ExponentialDist().execute()]).tolist()
        assert val == [[np.array([0.]), 0.4001572083672233, np.array([1.]), 0.7872011523172707]]

    def test_transfer_mech_variable_3D_array(self):

        T = TransferMechanism(
            name='T',
            default_variable=[[[0, 0, 0, 0]],[[1,1,1,1]]],
            integrator_mode=True
        )
        assert len(T.instance_defaults.variable) == 1 and len(T.instance_defaults.variable[0]) == 4 and (T.instance_defaults.variable[0] == 0).all()

    def test_transfer_mech_variable_none_size_none(self):

        T = TransferMechanism(
            name='T'
        )
        assert len(T.instance_defaults.variable) == 1 and len(T.instance_defaults.variable[0]) == 1 and T.instance_defaults.variable[0][0] == 0

    def test_transfer_mech_inputs_list_of_strings(self):
        with pytest.raises(UtilitiesError) as error_text:
            T = TransferMechanism(
                name='T',
                default_variable=[0, 0, 0, 0],
                integrator_mode=True
            )
            T.execute(["one", "two", "three", "four"]).tolist()
        assert "has non-numeric entries" in str(error_text.value)

    def test_transfer_mech_inputs_mismatched_with_default_longer(self):
        with pytest.raises(MechanismError) as error_text:
            T = TransferMechanism(
                name='T',
                default_variable=[0, 0, 0, 0],
                integrator_mode=True
            )
            T.execute([1, 2, 3, 4, 5]).tolist()
        assert "does not match required length" in str(error_text.value)

    def test_transfer_mech_inputs_mismatched_with_default_shorter(self):
        with pytest.raises(MechanismError) as error_text:
            T = TransferMechanism(
                name='T',
                default_variable=[0, 0, 0, 0, 0, 0],
                integrator_mode=True
            )
            T.execute([1, 2, 3, 4, 5]).tolist()
        assert "does not match required length" in str(error_text.value)


class TestTransferMechanismNoise:

    def test_transfer_mech_array_var_float_noise(self):

        T = TransferMechanism(
            name='T',
            default_variable=[0, 0, 0, 0],
            function=Linear(),
            noise=5.0,
            time_constant=1.0,
            integrator_mode=True
        )
        val = T.execute([0, 0, 0, 0]).tolist()
        assert val == [[5.0, 5.0, 5.0, 5.0]]

    def test_transfer_mech_array_var_normal_len_1_noise(self):

        T = TransferMechanism(
            name='T',
            default_variable=[0, 0, 0, 0],
            function=Linear(),
            noise=NormalDist().function,
            time_constant=1.0,
            integrator_mode=True
        )
        val = T.execute([0, 0, 0, 0]).tolist()
        assert val == [[0.41059850193837233, 0.144043571160878, 1.454273506962975, 0.7610377251469934]]

    def test_transfer_mech_array_var_normal_array_noise(self):

        T = TransferMechanism(
            name='T',
            default_variable=[0, 0, 0, 0],
            function=Linear(),
            noise=[NormalDist().function, NormalDist().function, NormalDist().function, NormalDist().function],
            time_constant=1.0,
            integrator_mode=True
        )
        val = T.execute([0, 0, 0, 0]).tolist()
        assert val == [[1.8675579901499675, -0.977277879876411, 0.9500884175255894, -0.1513572082976979]]

    def test_transfer_mech_array_var_normal_array_noise2(self):

        T = TransferMechanism(
            name='T',
            default_variable=[0, 0, 0, 0],
            function=Linear(),
            noise=[5.0, 5.0, 5.0, 5.0],
            time_constant=1.0,
            integrator_mode=True
        )
        val = T.execute([0, 0, 0, 0]).tolist()
        assert val == [[5.0, 5.0, 5.0, 5.0]]

    def test_transfer_mech_mismatched_shape_noise(self):
        with pytest.raises(MechanismError) as error_text:
            T = TransferMechanism(
                name='T',
                default_variable=[0, 0],
                function=Linear(),
                noise=[5.0, 5.0, 5.0],
                time_constant=0.1,
                integrator_mode=True
            )
            T.execute()
        assert 'noise parameter' in str(error_text.value)

    def test_transfer_mech_mismatched_shape_noise_2(self):
        with pytest.raises(MechanismError) as error_text:

            T = TransferMechanism(
                name='T',
                default_variable=[0, 0, 0],
                function=Linear(),
                noise=[5.0, 5.0],
                time_constant=0.1,
                integrator_mode=True
            )
            T.execute()
        assert 'noise parameter' in str(error_text.value)


class TestDistributionFunctions:

    def test_transfer_mech_normal_noise(self):

        T = TransferMechanism(
            name='T',
            default_variable=[0, 0, 0, 0],
            function=Linear(),
            noise=NormalDist().function,
            time_constant=1.0,
            integrator_mode=True
        )
        val = T.execute([0, 0, 0, 0]).tolist()
        assert val == [[0.41059850193837233, 0.144043571160878, 1.454273506962975, 0.7610377251469934]]

    def test_transfer_mech_exponential_noise(self):

        T = TransferMechanism(
            name='T',
            default_variable=[0, 0, 0, 0],
            function=Linear(),
            noise=ExponentialDist().function,
            time_constant=1.0,
            integrator_mode=True
        )
        val = T.execute([0, 0, 0, 0]).tolist()
        assert val == [[0.4836021009022533, 1.5688961399691683, 0.7526741095365884, 0.8394328467388229]]

    def test_transfer_mech_Uniform_noise(self):

        T = TransferMechanism(
            name='T',
            default_variable=[0, 0, 0, 0],
            function=Linear(),
            noise=UniformDist().function,
            time_constant=1.0,
            integrator_mode=True
        )
        val = T.execute([0, 0, 0, 0]).tolist()
        assert val == [[0.3834415188257777, 0.7917250380826646, 0.5288949197529045, 0.5680445610939323]]

    def test_transfer_mech_Gamma_noise(self):

        T = TransferMechanism(
            name='T',
            default_variable=[0, 0, 0, 0],
            function=Linear(),
            noise=GammaDist().function,
            time_constant=1.0,
            integrator_mode=True
        )
        val = T.execute([0, 0, 0, 0]).tolist()
        assert val == [[0.4836021009022533, 1.5688961399691683, 0.7526741095365884, 0.8394328467388229]]

    def test_transfer_mech_Wald_noise(self):

        T = TransferMechanism(
            name='T',
            default_variable=[0, 0, 0, 0],
            function=Linear(),
            noise=WaldDist().function,
            time_constant=1.0,
            integrator_mode=True
        )
        val = T.execute([0, 0, 0, 0]).tolist()
        assert val == [[1.3939555850782692, 0.25118783985272053, 1.2272797824363235, 0.1190661760253029]]


class TestTransferMechanismFunctions:

    def test_transfer_mech_logistic_fun(self):

        T = TransferMechanism(
            name='T',
            default_variable=[0, 0, 0, 0],
            function=Logistic(),
            time_constant=1.0,
            integrator_mode=True
        )
        val = T.execute([0, 0, 0, 0]).tolist()
        assert val == [[0.5, 0.5, 0.5, 0.5]]

    def test_transfer_mech_exponential_fun(self):

        T = TransferMechanism(
            name='T',
            default_variable=[0, 0, 0, 0],
            function=Exponential(),
            time_constant=1.0,
            integrator_mode=True
        )
        val = T.execute([0, 0, 0, 0]).tolist()
        assert val == [[1.0, 1.0, 1.0, 1.0]]

    def test_transfer_mech_softmax_fun(self):

        T = TransferMechanism(
            name='T',
            default_variable=[0, 0, 0, 0],
            function=SoftMax(),
            time_constant=1.0,
            integrator_mode=True
        )
        val = T.execute([0, 0, 0, 0]).tolist()
        assert val == [[1.0, 1.0, 1.0, 1.0]]

    def test_transfer_mech_normal_fun(self):
        with pytest.raises(TransferError) as error_text:
            T = TransferMechanism(
                name='T',
                default_variable=[0, 0, 0, 0],
                function=NormalDist(),
                time_constant=1.0,
                integrator_mode=True
            )
            T.execute([0, 0, 0, 0]).tolist()
        assert "must be a TRANSFER FUNCTION TYPE" in str(error_text.value)

    def test_transfer_mech_reinforcement_fun(self):
        with pytest.raises(TransferError) as error_text:
            T = TransferMechanism(
                name='T',
                default_variable=[0, 0, 0, 0],
                function=Reinforcement(),
                time_constant=1.0,
                integrator_mode=True
            )
            T.execute([0, 0, 0, 0]).tolist()
        assert "must be a TRANSFER FUNCTION TYPE" in str(error_text.value)

    def test_transfer_mech_integrator_fun(self):
        with pytest.raises(TransferError) as error_text:
            T = TransferMechanism(
                name='T',
                default_variable=[0, 0, 0, 0],
                function=ConstantIntegrator(),
                time_constant=1.0,
                integrator_mode=True
            )
            T.execute([0, 0, 0, 0]).tolist()
        assert "must be a TRANSFER FUNCTION TYPE" in str(error_text.value)

    def test_transfer_mech_reduce_fun(self):
        with pytest.raises(TransferError) as error_text:
            T = TransferMechanism(
                name='T',
                default_variable=[0, 0, 0, 0],
                function=Reduce(),
                time_constant=1.0,
                integrator_mode=True
            )
            T.execute([0, 0, 0, 0]).tolist()
        assert "must be a TRANSFER FUNCTION TYPE" in str(error_text.value)


class TestTransferMechanismTimeConstant:

    def test_transfer_mech_time_constant_0_8(self):
        T = TransferMechanism(
            name='T',
            default_variable=[0, 0, 0, 0],
            function=Linear(),
            time_constant=0.8,
            integrator_mode=True
        )
        val = T.execute([1, 1, 1, 1]).tolist()
        assert val == [[0.8, 0.8, 0.8, 0.8]]
        val = T.execute([1, 1, 1, 1]).tolist()
        assert val == [[0.96, 0.96, 0.96, 0.96]]

    def test_transfer_mech_time_constant_1_0(self):
        T = TransferMechanism(
            name='T',
            default_variable=[0, 0, 0, 0],
            function=Linear(),
            time_constant=1.0,
            integrator_mode=True
        )
        val = T.execute([1, 1, 1, 1]).tolist()
        assert val == [[1.0, 1.0, 1.0, 1.0]]

    def test_transfer_mech_time_constant_0_0(self):
        T = TransferMechanism(
            name='T',
            default_variable=[0, 0, 0, 0],
            function=Linear(),
            time_constant=0.0,
            integrator_mode=True
        )
        val = T.execute([1, 1, 1, 1]).tolist()
        assert val == [[0.0, 0.0, 0.0, 0.0]]

    def test_transfer_mech_time_constant_0_8_initial_0_5(self):
        T = TransferMechanism(
            name='T',
            default_variable=[0, 0, 0, 0],
            function=Linear(),
            time_constant=0.8,
            initial_value=np.array([[.5, .5, .5, .5]]),
            integrator_mode=True
        )
        val = T.execute([1, 1, 1, 1]).tolist()
        assert val == [[0.9, 0.9, 0.9, 0.9]]
        T.noise = 10
        val = T.execute([1, 2, -3, 0]).tolist()
        assert val == [[10.98, 11.78, 7.779999999999999, 10.18]]  # testing noise changes to an integrator


    def test_transfer_mech_time_constant_0_8_list(self):
        with pytest.raises(ComponentError) as error_text:
            T = TransferMechanism(
                name='T',
                default_variable=[0, 0, 0, 0],
                function=Linear(),
                time_constant=[0.8, 0.8, 0.8, 0.8],
                integrator_mode=True
            )
            T.execute([1, 1, 1, 1]).tolist()
        assert (
            "Value of time_constant param" in str(error_text.value)
            and "must be compatible with float" in str(error_text.value)
        )

    def test_transfer_mech_time_constant_2(self):
        with pytest.raises(TransferError) as error_text:
            T = TransferMechanism(
                name='T',
                default_variable=[0, 0, 0, 0],
                function=Linear(),
                time_constant=2,
                integrator_mode=True
            )
            T.execute([1, 1, 1, 1]).tolist()
        assert (
            "time_constant parameter" in str(error_text.value)
            and "must be a float between 0 and 1" in str(error_text.value)
        )

    def test_transfer_mech_time_constant_1(self):
        with pytest.raises(TransferError) as error_text:
            T = TransferMechanism(
                name='T',
                default_variable=[0, 0, 0, 0],
                function=Linear(),
                time_constant=1,
                integrator_mode=True
            )
            T.execute([1, 1, 1, 1]).tolist()
        assert (
            "time_constant parameter" in str(error_text.value)
            and "must be a float between 0 and 1" in str(error_text.value)
        )

    def test_transfer_mech_time_constant_0(self):
        with pytest.raises(TransferError) as error_text:
            T = TransferMechanism(
                name='T',
                default_variable=[0, 0, 0, 0],
                function=Linear(),
                time_constant=0,
                integrator_mode=True
            )
            T.execute([1, 1, 1, 1]).tolist()
        assert (
            "time_constant parameter" in str(error_text.value)
            and "must be a float between 0 and 1" in str(error_text.value)
        )


class TestTransferMechanismSize:

    def test_transfer_mech_size_int_check_var(self):
        T = TransferMechanism(
            name='T',
            size=4
        )
<<<<<<< HEAD
        assert len(T.variable) == 1 and (T.variable[0] == [0., 0., 0., 0.]).all()
        assert len(T.size) == 1 and T.size[0] == 4 and type(T.size[0]) == np.int64

    # ------------------------------------------------------------------------------------------------
    # TEST 2
    # size = int, variable = list of ints

=======
        assert len(T.instance_defaults.variable) == 1 and (T.instance_defaults.variable[0] == [0., 0., 0., 0.]).all()
        assert len(T.size) == 1 and T.size[0] == 4 and type(T.size[0]) == np.int64
>>>>>>> 593f7b35

    def test_transfer_mech_size_int_inputs_ints(self):
        T = TransferMechanism(
            name='T',
            size=4
        )
        val = T.execute([10, 10, 10, 10]).tolist()
        assert val == [[10.0, 10.0, 10.0, 10.0]]

    # ------------------------------------------------------------------------------------------------
    # TEST 3
    # size = int, variable = list of floats

<<<<<<< HEAD

=======
>>>>>>> 593f7b35
    def test_transfer_mech_size_int_inputs_floats(self):
        T = TransferMechanism(
            name='T',
            size=4
        )
        val = T.execute([10.0, 10.0, 10.0, 10.0]).tolist()
        assert val == [[10.0, 10.0, 10.0, 10.0]]

    # ------------------------------------------------------------------------------------------------
    # TEST 4
    # size = int, variable = list of functions

<<<<<<< HEAD

=======
>>>>>>> 593f7b35
    def test_transfer_mech_size_int_inputs_fns(self):
        T = TransferMechanism(
            name='T',
            size=4,
            integrator_mode=True
        )
        val = T.execute([Linear().execute(), NormalDist().execute(), Exponential().execute(), ExponentialDist().execute()]).tolist()
        assert val == [[np.array([0.]), 0.4001572083672233, np.array([1.]), 0.7872011523172707]]

    # ------------------------------------------------------------------------------------------------
    # TEST 5
    # size = float, check if variable is an array of zeros

<<<<<<< HEAD

=======
>>>>>>> 593f7b35
    def test_transfer_mech_size_float_inputs_check_var(self):
        T = TransferMechanism(
            name='T',
            size=4.0,
        )
        assert len(T.instance_defaults.variable) == 1 and (T.instance_defaults.variable[0] == [0., 0., 0., 0.]).all()
        assert len(T.size == 1) and T.size[0] == 4.0 and type(T.size[0]) == np.int64

    # ------------------------------------------------------------------------------------------------
    # TEST 6
    # size = float, variable = list of ints

<<<<<<< HEAD

=======
>>>>>>> 593f7b35
    def test_transfer_mech_size_float_inputs_ints(self):
        T = TransferMechanism(
            name='T',
            size=4.0
        )
        val = T.execute([10, 10, 10, 10]).tolist()
        assert val == [[10.0, 10.0, 10.0, 10.0]]

    # ------------------------------------------------------------------------------------------------
    # TEST 7
    # size = float, variable = list of floats

<<<<<<< HEAD

=======
>>>>>>> 593f7b35
    def test_transfer_mech_size_float_inputs_floats(self):
        T = TransferMechanism(
            name='T',
            size=4.0
        )
        val = T.execute([10.0, 10.0, 10.0, 10.0]).tolist()
        assert val == [[10.0, 10.0, 10.0, 10.0]]

    # ------------------------------------------------------------------------------------------------
    # TEST 8
    # size = float, variable = list of functions

<<<<<<< HEAD

=======
>>>>>>> 593f7b35
    def test_transfer_mech_size_float_inputs_fns(self):
        T = TransferMechanism(
            name='T',
            size=4.0,
            integrator_mode=True
        )
        val = T.execute([Linear().execute(), NormalDist().execute(), Exponential().execute(), ExponentialDist().execute()]).tolist()
        assert val == [[np.array([0.]), 0.4001572083672233, np.array([1.]), 0.7872011523172707]]

    # ------------------------------------------------------------------------------------------------
    # TEST 9
    # size = list of ints, check that variable is correct

<<<<<<< HEAD

=======
>>>>>>> 593f7b35
    def test_transfer_mech_size_list_of_ints(self):
        T = TransferMechanism(
            name='T',
            size=[2, 3, 4]
        )
        assert len(T.instance_defaults.variable) == 3 and len(T.instance_defaults.variable[0]) == 2 and len(T.instance_defaults.variable[1]) == 3 and len(T.instance_defaults.variable[2]) == 4

    # ------------------------------------------------------------------------------------------------
    # TEST 10
    # size = list of floats, check that variable is correct

    # ------------------------------------------------------------------------------------------------
    # TEST 10
    # size = list of floats, check that variable is correct


    def test_transfer_mech_size_list_of_floats(self):
        T = TransferMechanism(
            name='T',
            size=[2., 3., 4.]
        )
        assert len(T.instance_defaults.variable) == 3 and len(T.instance_defaults.variable[0]) == 2 and len(T.instance_defaults.variable[1]) == 3 and len(T.instance_defaults.variable[2]) == 4

    # ------------------------------------------------------------------------------------------------
    # TEST 11
    # size = list of floats, variable = a compatible 2D array: check that variable is correct
    # note that this output under the Linear function is useless/odd, but the purpose of allowing this configuration
    # is for possible user-defined functionsthat do use unusual shapes.

    def test_transfer_mech_size_var_both_lists(self):
        T = TransferMechanism(
            name='T',
            size=[2., 3.],
            default_variable=[[1, 2], [3, 4, 5]]
        )
        assert len(T.instance_defaults.variable) == 2 and (T.instance_defaults.variable[0] == [1, 2]).all() and (T.instance_defaults.variable[1] == [3, 4, 5]).all()

    # ------------------------------------------------------------------------------------------------
    # TEST 12
    # size = int, variable = a compatible 2D array: check that variable is correct

    # ------------------------------------------------------------------------------------------------
    # TEST 12
    # size = int, variable = a compatible 2D array: check that variable is correct


    def test_transfer_mech_size_scalar_var_2d(self):
        T = TransferMechanism(
            name='T',
            size=2,
            default_variable=[[1, 2], [3, 4]]
        )
        assert len(T.instance_defaults.variable) == 2 and (T.instance_defaults.variable[0] == [1, 2]).all() and (T.instance_defaults.variable[1] == [3, 4]).all()
        assert len(T.size) == 2 and T.size[0] == 2 and T.size[1] == 2

    # ------------------------------------------------------------------------------------------------
    # TEST 13
    # variable = a 2D array: check that variable is correct

<<<<<<< HEAD

=======
>>>>>>> 593f7b35
    def test_transfer_mech_var_2d_array(self):
        T = TransferMechanism(
            name='T',
            default_variable=[[1, 2], [3, 4]]
        )
        assert len(T.instance_defaults.variable) == 2 and (T.instance_defaults.variable[0] == [1, 2]).all() and (T.instance_defaults.variable[1] == [3, 4]).all()

    # ------------------------------------------------------------------------------------------------
    # TEST 14
    # variable = a 1D array, size does not match: check that variable and output are correct

    # ------------------------------------------------------------------------------------------------
    # TEST 14
    # variable = a 1D array, size does not match: check that variable and output are correct


    def test_transfer_mech_var_1D_size_wrong(self):
        T = TransferMechanism(
            name='T',
            default_variable=[1, 2, 3, 4],
            size=2
        )
        assert len(T.instance_defaults.variable) == 1 and (T.instance_defaults.variable[0] == [1, 2, 3, 4]).all()
        val = T.execute([10.0, 10.0, 10.0, 10.0]).tolist()
        assert val == [[10.0, 10.0, 10.0, 10.0]]

    # ------------------------------------------------------------------------------------------------
    # TEST 15
    # variable = a 1D array, size does not match again: check that variable and output are correct

<<<<<<< HEAD

=======
>>>>>>> 593f7b35
    def test_transfer_mech_var_1D_size_wrong_2(self):
        T = TransferMechanism(
            name='T',
            default_variable=[1, 2, 3, 4],
            size=[2, 3, 4]
        )
        assert len(T.instance_defaults.variable) == 1 and (T.instance_defaults.variable[0] == [1, 2, 3, 4]).all()
        val = T.execute([10.0, 10.0, 10.0, 10.0]).tolist()
        assert val == [[10.0, 10.0, 10.0, 10.0]]

    # ------------------------------------------------------------------------------------------------
    # TEST 16
    # size = int, variable = incompatible array, check variable

<<<<<<< HEAD

=======
>>>>>>> 593f7b35
    def test_transfer_mech_size_var_incompatible1(self):
        T = TransferMechanism(
            name='T',
            size=2,
            default_variable=[[1, 2], [3, 4, 5]]
        )
        assert (T.instance_defaults.variable[0] == [1, 2]).all() and (T.instance_defaults.variable[1] == [3, 4, 5]).all() and len(T.instance_defaults.variable) == 2

    # ------------------------------------------------------------------------------------------------
    # TEST 17
    # size = array, variable = incompatible array, check variable

    # ------------------------------------------------------------------------------------------------
    # TEST 17
    # size = array, variable = incompatible array, check variable


    def test_transfer_mech_size_var_incompatible2(self):
        T = TransferMechanism(
            name='T',
            size=[2, 2],
            default_variable=[[1, 2], [3, 4, 5]]
        )
        assert (T.instance_defaults.variable[0] == [1, 2]).all() and (T.instance_defaults.variable[1] == [3, 4, 5]).all() and len(T.instance_defaults.variable) == 2

    # ------------------------------------------------------------------------------------------------

    # INVALID INPUTS

    # ------------------------------------------------------------------------------------------------
    # TEST 1
    # size = 0, check less-than-one error

    # ------------------------------------------------------------------------------------------------

    # INVALID INPUTS

    # ------------------------------------------------------------------------------------------------
    # TEST 1
    # size = 0, check less-than-one error


    def test_transfer_mech_size_zero(self):
        with pytest.raises(ComponentError) as error_text:
            T = TransferMechanism(
                name='T',
                size=0,
            )
        assert "is not a positive number" in str(error_text.value)

    # ------------------------------------------------------------------------------------------------
    # TEST 2
    # size = -1.0, check less-than-one error

<<<<<<< HEAD

=======
>>>>>>> 593f7b35
    def test_transfer_mech_size_negative_one(self):
        with pytest.raises(ComponentError) as error_text:
            T = TransferMechanism(
                name='T',
                size=-1.0,
            )
        assert "is not a positive number" in str(error_text.value)

    # this test below and the (currently commented) test immediately after it _may_ be deprecated if we ever fix
    # warnings to be no longer fatal. At the time of writing (6/30/17, CW), warnings are always fatal.

    # the test commented out here is similar to what we'd want if we got warnings to be non-fatal
    # and error_text was correctly representing the warning. For now, the warning is hidden under
    # a verbosity preference
    # def test_transfer_mech_size_bad_float(self):
    #     with pytest.raises(UserWarning) as error_text:
    #         T = TransferMechanism(
    #             name='T',
    #             size=3.5,
    #         )
    #     assert "cast to integer, its value changed" in str(error_text.value)

    # ------------------------------------------------------------------------------------------------
    # TEST 4
    # size = 2D array, check too-many-dimensions warning

<<<<<<< HEAD

=======
>>>>>>> 593f7b35
    # def test_transfer_mech_size_2d(self):
    #     with pytest.raises(UserWarning) as error_text:
    #         T = TransferMechanism(
    #             name='T',
    #             size=[[2]],
    #         )
    #     assert "had more than one dimension" in str(error_text.value)

    # ------------------------------------------------------------------------------------------------
    # TEST 5
    # size = 2D array, check variable is correctly instantiated

<<<<<<< HEAD

    # for now, since the test above doesn't work, we use this test. 6/30/17 (CW)
=======
    # for now, since the test above doesn't work, we use this tesT.6/30/17 (CW)
>>>>>>> 593f7b35
    def test_transfer_mech_size_2d(self):
        T = TransferMechanism(
            name='T',
            size=[[2]],
        )
        assert len(T.instance_defaults.variable) == 1 and len(T.instance_defaults.variable[0]) == 2
        assert len(T.size) == 1 and T.size[0] == 2 and len(T.params['size']) == 1 and T.params['size'][0] == 2<|MERGE_RESOLUTION|>--- conflicted
+++ resolved
@@ -452,18 +452,12 @@
             name='T',
             size=4
         )
-<<<<<<< HEAD
-        assert len(T.variable) == 1 and (T.variable[0] == [0., 0., 0., 0.]).all()
-        assert len(T.size) == 1 and T.size[0] == 4 and type(T.size[0]) == np.int64
+        assert len(T.instance_defaults.variable) == 1 and (T.instance_defaults.variable[0] == [0., 0., 0., 0.]).all()
 
     # ------------------------------------------------------------------------------------------------
     # TEST 2
     # size = int, variable = list of ints
 
-=======
-        assert len(T.instance_defaults.variable) == 1 and (T.instance_defaults.variable[0] == [0., 0., 0., 0.]).all()
-        assert len(T.size) == 1 and T.size[0] == 4 and type(T.size[0]) == np.int64
->>>>>>> 593f7b35
 
     def test_transfer_mech_size_int_inputs_ints(self):
         T = TransferMechanism(
@@ -477,10 +471,6 @@
     # TEST 3
     # size = int, variable = list of floats
 
-<<<<<<< HEAD
-
-=======
->>>>>>> 593f7b35
     def test_transfer_mech_size_int_inputs_floats(self):
         T = TransferMechanism(
             name='T',
@@ -493,10 +483,6 @@
     # TEST 4
     # size = int, variable = list of functions
 
-<<<<<<< HEAD
-
-=======
->>>>>>> 593f7b35
     def test_transfer_mech_size_int_inputs_fns(self):
         T = TransferMechanism(
             name='T',
@@ -510,10 +496,6 @@
     # TEST 5
     # size = float, check if variable is an array of zeros
 
-<<<<<<< HEAD
-
-=======
->>>>>>> 593f7b35
     def test_transfer_mech_size_float_inputs_check_var(self):
         T = TransferMechanism(
             name='T',
@@ -526,10 +508,6 @@
     # TEST 6
     # size = float, variable = list of ints
 
-<<<<<<< HEAD
-
-=======
->>>>>>> 593f7b35
     def test_transfer_mech_size_float_inputs_ints(self):
         T = TransferMechanism(
             name='T',
@@ -542,10 +520,6 @@
     # TEST 7
     # size = float, variable = list of floats
 
-<<<<<<< HEAD
-
-=======
->>>>>>> 593f7b35
     def test_transfer_mech_size_float_inputs_floats(self):
         T = TransferMechanism(
             name='T',
@@ -558,10 +532,6 @@
     # TEST 8
     # size = float, variable = list of functions
 
-<<<<<<< HEAD
-
-=======
->>>>>>> 593f7b35
     def test_transfer_mech_size_float_inputs_fns(self):
         T = TransferMechanism(
             name='T',
@@ -575,10 +545,6 @@
     # TEST 9
     # size = list of ints, check that variable is correct
 
-<<<<<<< HEAD
-
-=======
->>>>>>> 593f7b35
     def test_transfer_mech_size_list_of_ints(self):
         T = TransferMechanism(
             name='T',
@@ -638,10 +604,7 @@
     # TEST 13
     # variable = a 2D array: check that variable is correct
 
-<<<<<<< HEAD
-
-=======
->>>>>>> 593f7b35
+(??)
     def test_transfer_mech_var_2d_array(self):
         T = TransferMechanism(
             name='T',
@@ -672,10 +635,6 @@
     # TEST 15
     # variable = a 1D array, size does not match again: check that variable and output are correct
 
-<<<<<<< HEAD
-
-=======
->>>>>>> 593f7b35
     def test_transfer_mech_var_1D_size_wrong_2(self):
         T = TransferMechanism(
             name='T',
@@ -690,10 +649,6 @@
     # TEST 16
     # size = int, variable = incompatible array, check variable
 
-<<<<<<< HEAD
-
-=======
->>>>>>> 593f7b35
     def test_transfer_mech_size_var_incompatible1(self):
         T = TransferMechanism(
             name='T',
@@ -748,10 +703,6 @@
     # TEST 2
     # size = -1.0, check less-than-one error
 
-<<<<<<< HEAD
-
-=======
->>>>>>> 593f7b35
     def test_transfer_mech_size_negative_one(self):
         with pytest.raises(ComponentError) as error_text:
             T = TransferMechanism(
@@ -778,10 +729,6 @@
     # TEST 4
     # size = 2D array, check too-many-dimensions warning
 
-<<<<<<< HEAD
-
-=======
->>>>>>> 593f7b35
     # def test_transfer_mech_size_2d(self):
     #     with pytest.raises(UserWarning) as error_text:
     #         T = TransferMechanism(
@@ -794,12 +741,12 @@
     # TEST 5
     # size = 2D array, check variable is correctly instantiated
 
-<<<<<<< HEAD
-
-    # for now, since the test above doesn't work, we use this test. 6/30/17 (CW)
-=======
+
+    # ------------------------------------------------------------------------------------------------
+    # TEST 5
+    # size = 2D array, check variable is correctly instantiated
+
     # for now, since the test above doesn't work, we use this tesT.6/30/17 (CW)
->>>>>>> 593f7b35
     def test_transfer_mech_size_2d(self):
         T = TransferMechanism(
             name='T',
