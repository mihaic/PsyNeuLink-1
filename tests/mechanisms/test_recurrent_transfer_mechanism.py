import pytest
from PsyNeuLink.Library.Mechanisms.ProcessingMechanisms.TransferMechanisms.RecurrentTransferMechanism import \
    RecurrentTransferError,  RecurrentTransferMechanism

from PsyNeuLink.Components.Functions.Function import ConstantIntegrator, Exponential, ExponentialDist, FunctionError, \
    Linear, Logistic, NormalDist, Reduce, Reinforcement, get_matrix
from PsyNeuLink.Components.System import system
from PsyNeuLink.Components.Process import process
from PsyNeuLink.Components.Mechanisms.ProcessingMechanisms.TransferMechanism import TransferError, TransferMechanism
from PsyNeuLink.Components.Mechanisms.Mechanism import MechanismError
from PsyNeuLink.Globals.Keywords import RANDOM_CONNECTIVITY_MATRIX
from PsyNeuLink.Globals.Preferences.ComponentPreferenceSet import REPORT_OUTPUT_PREF, VERBOSE_PREF
from PsyNeuLink.Globals.Utilities import *
from PsyNeuLink.Scheduling.TimeScale import TimeScale


class TestRecurrentTransferMechanismInputs:

    def test_recurrent_mech_empty_spec(self):
        R = RecurrentTransferMechanism()
        assert R.value is None
        assert R.instance_defaults.variable.tolist() == [[0]]
        assert R.matrix.tolist() == [[1]]

    def test_recurrent_mech_check_attrs(self):
        R = RecurrentTransferMechanism(
            name='R',
            size=3
        )
        assert R.value is None
        assert R.instance_defaults.variable.tolist() == [[0., 0., 0.]]
        assert R.matrix.tolist() == [[1., 1., 1.], [1., 1., 1.], [1., 1., 1.]]

    def test_recurrent_mech_check_proj_attrs(self):
        R = RecurrentTransferMechanism(
            name='R',
            size=3
        )
        assert R.recurrent_projection.matrix.tolist() == R.matrix.tolist()
        assert R.recurrent_projection.sender is R.output_state
        assert R.recurrent_projection.receiver is R.input_state

    def test_recurrent_mech_inputs_list_of_ints(self):
        R = RecurrentTransferMechanism(
            name='R',
            default_variable=[0, 0, 0, 0]
        )
        val = R.execute([10, 12, 0, -1]).tolist()
        assert val == [[10.0, 12.0, 0, -1]]
        val = R.execute([1, 2, 3, 0]).tolist()
        assert val == [[1, 2, 3, 0]] # because recurrent projection is not used when executing: mech is reset each time

    def test_recurrent_mech_inputs_list_of_floats(self):
        R = RecurrentTransferMechanism(
            name='R',
            size=4
        )
        val = R.execute([10.0, 10.0, 10.0, 10.0]).tolist()
        assert val == [[10.0, 10.0, 10.0, 10.0]]

    def test_recurrent_mech_inputs_list_of_fns(self):
        R = RecurrentTransferMechanism(
            name='R',
            size=4,
            integrator_mode=True
        )
        val = R.execute([Linear().execute(), NormalDist().execute(), Exponential().execute(), ExponentialDist().execute()]).tolist()
        assert val == [[np.array([0.]), 0.4001572083672233, np.array([1.]), 0.7872011523172707]]

    def test_recurrent_mech_no_inputs(self):
        R = RecurrentTransferMechanism(
            name='R'
        )
        assert R.instance_defaults.variable.tolist() == [[0]]
        val = R.execute([10]).tolist()
        assert val == [[10.]]

    def test_recurrent_mech_inputs_list_of_strings(self):
        with pytest.raises(UtilitiesError) as error_text:
            R = RecurrentTransferMechanism(
                name='R',
                default_variable=[0, 0, 0, 0],
                integrator_mode=True
            )
            R.execute(["one", "two", "three", "four"]).tolist()
        assert "has non-numeric entries" in str(error_text.value)

    def test_recurrent_mech_var_list_of_strings(self):
        with pytest.raises(UtilitiesError) as error_text:
            R = RecurrentTransferMechanism(
                name='R',
                default_variable=['a', 'b', 'c', 'd'],
                integrator_mode=True
            )
        assert "has non-numeric entries" in str(error_text.value)

    def test_recurrent_mech_inputs_mismatched_with_default_longer(self):
        with pytest.raises(MechanismError) as error_text:
            R = RecurrentTransferMechanism(
                name='R',
                size=4
            )
            R.execute([1, 2, 3, 4, 5]).tolist()
        assert "does not match required length" in str(error_text.value)

    def test_recurrent_mech_inputs_mismatched_with_default_shorter(self):
        with pytest.raises(MechanismError) as error_text:
            R = RecurrentTransferMechanism(
                name='R',
                size=6
            )
            R.execute([1, 2, 3, 4, 5]).tolist()
        assert "does not match required length" in str(error_text.value)

class TestRecurrentTransferMechanismMatrix:

    def test_recurrent_mech_matrix_keyword_spec(self):

        for m in MATRIX_KEYWORD_VALUES:
            if m == RANDOM_CONNECTIVITY_MATRIX:
                continue
            R = RecurrentTransferMechanism(
                name='R',
                size=4,
                matrix=m
            )
            val = R.execute([10, 10, 10, 10]).tolist()
            assert val == [[10., 10., 10., 10.]]
            assert R.recurrent_projection.matrix.tolist() == get_matrix(m, R.size[0], R.size[0]).tolist()

    def test_recurrent_mech_matrix_other_spec(self):

        specs = [np.matrix('1 2; 3 4'), np.array([[1, 2], [3, 4]]), [[1, 2], [3, 4]], '1 2; 3 4']
        for m in specs:
            R = RecurrentTransferMechanism(
                name='R',
                size=2,
                matrix=m
            )
            val = R.execute([10, 10]).tolist()
            assert val == [[10., 10.]]
            assert R.matrix.tolist() == [[1, 2], [3, 4]] and isinstance(R.matrix, np.ndarray)
            assert R.recurrent_projection.matrix.tolist() == [[1, 2], [3, 4]]
            assert isinstance(R.recurrent_projection.matrix, np.ndarray)

    def test_recurrent_mech_matrix_auto_spec(self):
        R = RecurrentTransferMechanism(
            name='R',
            size=3,
            auto=2
        )
        assert R.matrix.tolist() == [[2, 1, 1], [1, 2, 1], [1, 1, 2]] and isinstance(R.matrix, np.ndarray)
        assert run_twice_in_system(R, [1, 2, 3], [10, 11, 12]) == [17, 19, 21]

    def test_recurrent_mech_matrix_hetero_spec(self):
        R = RecurrentTransferMechanism(
            name='R',
            size=3,
            hetero=-1
        )
        # (7/28/17 CW) these numbers assume that execute() leaves its value in the outputState of the mechanism: if
        # the behavior of execute() changes, feel free to change these numbers
        val = R.execute([[-1, -2, -3]]).tolist()
        assert val == [[-1, -2, -3]]
        assert R.matrix.tolist() == [[1, -1, -1], [-1, 1, -1], [-1, -1, 1]] and isinstance(R.matrix, np.ndarray)
        assert run_twice_in_system(R, [1, 2, 3], [10, 11, 12]) == [8, 7, 6]

    def test_recurrent_mech_matrix_auto_hetero_spec_size_1(self):
        R = RecurrentTransferMechanism(
            name='R',
            size=1,
            auto=-2,
            hetero=4.4
        )
        val = R.execute([10]).tolist()
        assert val == [[10.]]
        assert R.matrix.tolist() == [[-2]] and isinstance(R.matrix, np.ndarray)

    def test_recurrent_mech_matrix_auto_hetero_spec_size_4(self):
        R = RecurrentTransferMechanism(
            name='R',
            size=4,
            auto=2.2,
            hetero=-3
        )
        val = R.execute([10, 10, 10, 10]).tolist()
        assert val == [[10., 10., 10., 10.]]
        assert R.matrix.tolist() == [[2.2, -3, -3, -3], [-3, 2.2, -3, -3], [-3, -3, 2.2, -3], [-3, -3, -3, 2.2]]
        assert isinstance(R.matrix, np.ndarray)

    def test_recurrent_mech_matrix_auto_hetero_matrix_spec(self):
        # when auto, hetero, and matrix are all specified, auto and hetero should take precedence
        R = RecurrentTransferMechanism(
            name='R',
            size=4,
            auto=2.2,
            hetero=-3,
            matrix=[[1, 2, 3, 4]] * 4
        )
        val = R.execute([10, 10, 10, 10]).tolist()
        assert val == [[10., 10., 10., 10.]]
        assert R.matrix.tolist() == [[2.2, -3, -3, -3], [-3, 2.2, -3, -3], [-3, -3, 2.2, -3], [-3, -3, -3, 2.2]]
        assert isinstance(R.matrix, np.ndarray)

    def test_recurrent_mech_auto_matrix_spec(self):
        # auto should override the diagonal only
        R = RecurrentTransferMechanism(
            name='R',
            size=4,
            auto=2.2,
            matrix=[[1, 2, 3, 4]] * 4
        )
        val = R.execute([10, 11, 12, 13]).tolist()
        assert val == [[10., 11., 12., 13.]]
        assert R.matrix.tolist() == [[2.2, 2, 3, 4], [1, 2.2, 3, 4], [1, 2, 2.2, 4], [1, 2, 3, 2.2]]

    def test_recurrent_mech_auto_array_matrix_spec(self):
        R = RecurrentTransferMechanism(
            name='R',
            size=4,
            auto=[1.1, 2.2, 3.3, 4.4],
            matrix=[[1, 2, 3, 4]] * 4
        )
        val = R.execute([10, 11, 12, 13]).tolist()
        assert val == [[10., 11., 12., 13.]]
        assert R.matrix.tolist() == [[1.1, 2, 3, 4], [1, 2.2, 3, 4], [1, 2, 3.3, 4], [1, 2, 3, 4.4]]

    def test_recurrent_mech_hetero_float_matrix_spec(self):
        # hetero should override off-diagonal only
        R = RecurrentTransferMechanism(
            name='R',
            size=4,
            hetero=-2.2,
            matrix=[[1, 2, 3, 4]] * 4
        )
        val = R.execute([1, 2, 3, 4]).tolist()
        assert val == [[1., 2., 3., 4.]]
        assert R.matrix.tolist() == [[1, -2.2, -2.2, -2.2], [-2.2, 2, -2.2, -2.2], [-2.2, -2.2, 3, -2.2],
                                     [-2.2, -2.2, -2.2, 4]]

    def test_recurrent_mech_hetero_matrix_matrix_spec(self):
        R = RecurrentTransferMechanism(
            name='R',
            size=4,
            hetero=np.array([[-4, -3, -2, -1]] * 4),
            matrix=[[1, 2, 3, 4]] * 4
        )
        val = R.execute([1, 2, 3, 4]).tolist()
        assert val == [[1., 2., 3., 4.]]
        assert R.matrix.tolist() == [[1, -3, -2, -1], [-4, 2, -2, -1], [-4, -3, 3, -1],
                                     [-4, -3, -2, 4]]

    def test_recurrent_mech_auto_hetero_matrix_spec_v1(self):
        # auto and hetero should override matrix
        R = RecurrentTransferMechanism(
            name='R',
            size=4,
            auto = [1, 3, 5, 7],
            hetero=np.array([[-4, -3, -2, -1]] * 4),
            matrix=[[1, 2, 3, 4]] * 4
        )
        val = R.execute([1, 2, 3, 4]).tolist()
        assert val == [[1., 2., 3., 4.]]
        assert R.matrix.tolist() == [[1, -3, -2, -1], [-4, 3, -2, -1], [-4, -3, 5, -1],
                                     [-4, -3, -2, 7]]

    def test_recurrent_mech_auto_hetero_matrix_spec_v2(self):
        R = RecurrentTransferMechanism(
            name='R',
            size=4,
            auto = [3],
            hetero=np.array([[-4, -3, -2, -1]] * 4),
            matrix=[[1, 2, 3, 4]] * 4
        )
        val = R.execute([1, 2, 3, 4]).tolist()
        assert val == [[1., 2., 3., 4.]]
        assert R.matrix.tolist() == [[3, -3, -2, -1], [-4, 3, -2, -1], [-4, -3, 3, -1],
                                     [-4, -3, -2, 3]]

    def test_recurrent_mech_auto_hetero_matrix_spec_v3(self):
        R = RecurrentTransferMechanism(
            name='R',
            size=4,
            auto = [3],
            hetero=2,
            matrix=[[1, 2, 3, 4]] * 4
        )
        val = R.execute([1, 2, 3, 4]).tolist()
        assert val == [[1., 2., 3., 4.]]
        assert R.matrix.tolist() == [[3, 2, 2, 2], [2, 3, 2, 2], [2, 2, 3, 2],
                                     [2, 2, 2, 3]]

    def test_recurrent_mech_matrix_too_large(self):
        with pytest.raises(RecurrentTransferError) as error_text:
            R = RecurrentTransferMechanism(
                name='R',
                size=3,
                matrix=[[1, 2, 3, 4], [1, 2, 3, 4], [1, 2, 3, 4], [1, 2, 3, 4]]
            )

        assert "must be same as the size of variable" in str(error_text.value)

    def test_recurrent_mech_matrix_too_small(self):
        with pytest.raises(RecurrentTransferError) as error_text:
            R = RecurrentTransferMechanism(
                name='R',
                size=5,
                matrix=[[1, 2, 3, 4], [1, 2, 3, 4], [1, 2, 3, 4], [1, 2, 3, 4]]
            )
        assert "must be same as the size of variable" in str(error_text.value)

    def test_recurrent_mech_matrix_strings(self):
        with pytest.raises(UtilitiesError) as error_text:
            R = RecurrentTransferMechanism(
                name='R',
                size=4,
                matrix=[['a', 'b', 'c', 'd'], ['a', 'b', 'c', 'd'], ['a', 'b', 'c', 'd'], ['a', 'b', 'c', 'd']]
            )
        assert "has non-numeric entries" in str(error_text.value)

    def test_recurrent_mech_matrix_nonsquare(self):
        with pytest.raises(RecurrentTransferError) as error_text:
            R = RecurrentTransferMechanism(
                name='R',
                size=4,
                matrix=[[1, 3]]
            )
        assert "must be square" in str(error_text.value)

    def test_recurrent_mech_matrix_3d(self):
        with pytest.raises(FunctionError) as error_text:
            R = RecurrentTransferMechanism(
                name='R',
                size=2,
                matrix=[[[1, 3], [2, 4]], [[5, 7], [6, 8]]]
            )
        assert "more than 2d" in str(error_text.value)

    def test_recurrent_mech_matrix_none_auto_none(self):
        for a in [None, 1, [1, 2, 5]]:
                with pytest.raises(RecurrentTransferError) as error_text:
                    R = RecurrentTransferMechanism(
                        name = 'R',
                        size = 3,
                        matrix = None,
                        auto = a
                    )
                assert "failed to produce a suitable matrix" in str(error_text.value)

class TestRecurrentTransferMechanismFunction:

    def test_recurrent_mech_function_logistic(self):

        R = RecurrentTransferMechanism(
            name='R',
            size=10,
            function=Logistic(gain=2, bias=1)
        )
        val = R.execute(np.ones(10)).tolist()
        assert val == [np.full(10, 0.7310585786300049).tolist()]

    def test_recurrent_mech_function_psyneulink(self):

        a = Logistic(gain=2, bias=1)

        R = RecurrentTransferMechanism(
            name='R',
            size=7,
            function=a
        )
        val = R.execute(np.zeros(7)).tolist()
        assert val == [np.full(7, 0.2689414213699951).tolist()]

    def test_recurrent_mech_function_custom(self):
        # I don't know how to do this at the moment but it seems highly important.
        pass

    def test_recurrent_mech_normal_fun(self):
        with pytest.raises(TransferError) as error_text:
            R = RecurrentTransferMechanism(
                name='R',
                default_variable=[0, 0, 0, 0],
                function=NormalDist(),
                time_constant=1.0,
                integrator_mode=True
            )
            R.execute([0, 0, 0, 0]).tolist()
        assert "must be a TRANSFER FUNCTION TYPE" in str(error_text.value)

    def test_recurrent_mech_reinforcement_fun(self):
        with pytest.raises(TransferError) as error_text:
            R = RecurrentTransferMechanism(
                name='R',
                default_variable=[0, 0, 0, 0],
                function=Reinforcement(),
                time_constant=1.0,
                integrator_mode=True
            )
            R.execute([0, 0, 0, 0]).tolist()
        assert "must be a TRANSFER FUNCTION TYPE" in str(error_text.value)

    def test_recurrent_mech_integrator_fun(self):
        with pytest.raises(TransferError) as error_text:
            R = RecurrentTransferMechanism(
                name='R',
                default_variable=[0, 0, 0, 0],
                function=ConstantIntegrator(),
                time_constant=1.0,
                integrator_mode=True
            )
            R.execute([0, 0, 0, 0]).tolist()
        assert "must be a TRANSFER FUNCTION TYPE" in str(error_text.value)

    def test_recurrent_mech_reduce_fun(self):
        with pytest.raises(TransferError) as error_text:
            R = RecurrentTransferMechanism(
                name='R',
                default_variable=[0, 0, 0, 0],
                function=Reduce(),
                time_constant=1.0,
                integrator_mode=True
            )
            R.execute([0, 0, 0, 0]).tolist()
        assert "must be a TRANSFER FUNCTION TYPE" in str(error_text.value)

class TestRecurrentTransferMechanismTimeConstant:

    def test_recurrent_mech_time_constant_0_8(self):
        R = RecurrentTransferMechanism(
            name='R',
            default_variable=[0, 0, 0, 0],
            function=Linear(),
            time_constant=0.8,
            integrator_mode=True
        )
        val = R.execute([1, 1, 1, 1]).tolist()
        assert val == [[0.8, 0.8, 0.8, 0.8]]
        val = R.execute([1, 1, 1, 1]).tolist()
        assert val == [[.96, .96, .96, .96]]

    def test_recurrent_mech_time_constant_0_8_initial_0_5(self):
        R = RecurrentTransferMechanism(
            name='R',
            default_variable=[0, 0, 0, 0],
            function=Linear(),
            time_constant=0.8,
            initial_value=np.array([[0.5, 0.5, 0.5, 0.5]]),
            integrator_mode=True
        )
        val = R.execute([1, 1, 1, 1]).tolist()
        assert val == [[0.9, 0.9, 0.9, 0.9]]
        val = R.execute([1, 2, 3, 4]).tolist()
        assert val == [[.98, 1.78, 2.5800000000000005, 3.3800000000000003]] # due to inevitable floating point errors

    def test_recurrent_mech_time_constant_0_8_initial_1_8(self):
        R = RecurrentTransferMechanism(
            name='R',
            default_variable=[0, 0, 0, 0],
            function=Linear(),
            time_constant=0.8,
            initial_value=np.array([[1.8, 1.8, 1.8, 1.8]]),
            integrator_mode=True
        )
        val = R.execute([1, 1, 1, 1]).tolist()
        assert val == [[1.16, 1.16, 1.16, 1.16]]
        val = R.execute([2, 2, 2, 2]).tolist()
        assert val == [[1.832, 1.832, 1.832, 1.832]]
        val = R.execute([-4, -3,0, 1]).tolist()
        assert val == [[-2.8336, -2.0336000000000003, .36639999999999995, 1.1663999999999999]]

    def test_recurrent_mech_time_constant_0_8_initial_1_2(self):
        R = RecurrentTransferMechanism(
            name='R',
            default_variable=[ 0, 0, 0, 0],
            function=Linear(),
            time_constant=0.8,
            initial_value=np.array([[-1, 1, -2, 2]]),
            integrator_mode=True
        )
        val = R.execute([3, 2,1, 0]).tolist()
        assert val == [[2.2,1.8, .40000000000000013, .3999999999999999]]

# (7/28/17 CW): the below are used because it's good to test System and Process anyways, and because the recurrent
# projection won't get executed if we only use the execute() method of Mechanism: thus, to test it we must use a System

def run_twice_in_system(mech, input1, input2=None):
    if input2 is None:
        input2 = input1
    simple_prefs = {REPORT_OUTPUT_PREF: False, VERBOSE_PREF: False}
    simple_process = process(size = mech.size[0], pathway = [mech], name = 'simple_process')
    simple_system = system(processes = [simple_process], name='simple_system', prefs = simple_prefs)

<<<<<<< HEAD
    first_output = simple_system.run(inputs = {mech: [input1]})
    second_output = simple_system.run(inputs = {mech: [input2]})
    return second_output[0].tolist()
=======
    first_output = simple_system.run(inputs = {mech: input1})
    second_output = simple_system.run(inputs = {mech: input2})
    return second_output[ 1][0].tolist()
>>>>>>> 593f7b35

class TestRecurrentTransferMechanismInProcess:
    simple_prefs = {REPORT_OUTPUT_PREF: False, VERBOSE_PREF: False}

    def test_recurrent_mech_transfer_mech_process_three_runs(self):
        # this test ASSUMES that the parameter state for auto and hetero is updated one run-cycle AFTER they are set by
        # lines by `R.auto = 0`. If this (potentially buggy) behavior is changed, then change these values
        R = RecurrentTransferMechanism(
            size=4,
            auto=0,
            hetero=-1
        )
        T = TransferMechanism(
            size=3,
            function=Linear
        )
        p = process(size=4, pathway=[R, T], prefs=TestRecurrentTransferMechanismInSystem.simple_prefs)
<<<<<<< HEAD
        p.run(inputs={R: [[1, 2, 3, 4]]})
        assert (R.value.tolist() == [[1., 2., 3., 4.]])
        assert (T.value.tolist() == [[10., 10., 10.]])
        p.run(inputs={R: [[5, 6, 7, 8]]})
        assert (R.value.tolist() == [[-4, -2, 0, 2]])
=======
        p.run(inputs=[[[1, 2, 3, 4]]])
        assert (R.value.tolist()== [[1., 2., 3., 4.]])
        assert (T.value.tolist() == [[10., 10., 10.]])
        p.run(inputs=[[[5, 6, 7, 8]]])
        assert (R.value.tolist() == [[-4, -2,0, 2]])
>>>>>>> 593f7b35
        assert (T.value.tolist() == [[-4, -4, -4]])
        p.run(inputs={R: [[-1, 2, -2, 5.5]]})
        assert (R.value.tolist() == [[-1.0, 4.0, 2.0, 11.5]])
        assert (T.value.tolist() == [[16.5, 16.5, 16.5]])

    def test_recurrent_mech_process_matrix_change(self):
        R = RecurrentTransferMechanism(
            size=4,
            auto=1,
            hetero=-1)
        T = TransferMechanism(
            size=4,
            function=Linear)
        p = process(size=4, pathway=[T, R], prefs=TestRecurrentTransferMechanismInSystem.simple_prefs)
        R.matrix = [[2, 0, 1, 3]] * 4
        p.run(inputs={T: [[1, 2, 3, 4]]})
        assert(T.value.tolist() == [[1, 2, 3, 4]])
        assert(R.value.tolist() == [[1, 2, 3, 4]])
        p.run(inputs = {T: [[1, 3, 2, 5]]})
        assert(R.recurrent_projection.matrix.tolist() == [[2, 0, 1, 3]] * 4)
        assert(T.value.tolist() == [[1, 3, 2, 5]])
        assert(R.value.tolist() == [[21, 3, 12, 35]])

    # this test must wait until we create a property such that R.recurrent_projection.matrix sets R.auto and R.hetero
    def test_recurrent_mech_process_proj_matrix_change(self):
        R = RecurrentTransferMechanism(
            size=4,
            auto=1,
            hetero=-1)
        T = TransferMechanism(
            size=4,
            function=Linear)
        p = process(size=4, pathway=[T, R], prefs=TestRecurrentTransferMechanismInSystem.simple_prefs)
        R.recurrent_projection.matrix = [[2, 0, 1, 3]] * 4
        p.run(inputs = {T: [[1, 2, 3, 4]]})
        assert(T.value.tolist() == [[1, 2, 3, 4]])
        assert(R.value.tolist() == [[1, 2, 3, 4]])
        p.run(inputs = {T: [[1, 3, 2, 5]]})
        assert(R.recurrent_projection.matrix.tolist() == [[2, 0, 1, 3]] * 4)
        assert(T.value.tolist() == [[1, 3, 2, 5]])
        assert(R.value.tolist() == [[21, 3, 12, 35]])



class TestRecurrentTransferMechanismInSystem:
    simple_prefs = {REPORT_OUTPUT_PREF: False, VERBOSE_PREF: False}

    def test_recurrent_mech_transfer_mech_system_three_runs(self):
        # this test ASSUMES that the parameter state for auto and hetero is updated one run-cycle AFTER they are set by
        # lines by `R.auto = 0`. If this (potentially buggy) behavior is changed, then change these values
        R = RecurrentTransferMechanism(
            size=4,
            auto=0,
            hetero=-1)
        T = TransferMechanism(
            size = 3,
            function = Linear)
        p = process(size = 4, pathway = [R, T], prefs = TestRecurrentTransferMechanismInSystem.simple_prefs)
        s = system(processes = [p], prefs = TestRecurrentTransferMechanismInSystem.simple_prefs)
        s.run(inputs = {R: [[1, 2, 3, 4]]})
        assert(R.value.tolist() == [[1., 2., 3., 4.]])
        assert(T.value.tolist() == [[10., 10., 10.]])
        s.run(inputs = {R: [[5, 6, 7, 8]]})
        assert(R.value.tolist() == [[-4, -2, 0, 2]])
        assert(T.value.tolist() == [[-4, -4, -4]])
        s.run(inputs={R: [[-1, 2, -2, 5.5]]})
        assert (R.value.tolist() == [[-1.0, 4.0, 2.0, 11.5]])
        assert (T.value.tolist() == [[16.5, 16.5, 16.5]])

    def test_recurrent_mech_system_auto_change(self):
        R = RecurrentTransferMechanism(
            size=4,
            auto=[1, 2, 3, 4],
            hetero=-1)
        T = TransferMechanism(
            size=3,
            function=Linear)
        p = process(size=4, pathway=[R, T], prefs=TestRecurrentTransferMechanismInSystem.simple_prefs)
        s = system(processes=[p], prefs=TestRecurrentTransferMechanismInSystem.simple_prefs)
        s.run(inputs={R: [[1, 2, 3, 4]]})
        assert (R.value.tolist() == [[1., 2., 3., 4.]])
        assert (T.value.tolist() == [[10., 10., 10.]])
        R.auto = 0
        s.run(inputs={R: [[5, 6, 7, 8]]})
        assert (R.value.tolist() == [[-4, -2, 0, 2]])
        assert (T.value.tolist() == [[-4, -4, -4]])
        R.recurrent_projection.auto = [1, 1, 2, 4]
<<<<<<< HEAD
        s.run(inputs={R: [[12, 11, 10, 9]]})
=======
        s.run(inputs={R: [12, 11, 10,9]})
>>>>>>> 593f7b35
        assert (R.value.tolist() == [[8, 11, 14, 23]])
        assert (T.value.tolist() == [[56, 56, 56]])

    def test_recurrent_mech_system_hetero_change(self):
        R = RecurrentTransferMechanism(
            size=4,
            auto=[1, 2, 3, 4],
            hetero=[[-1, -2, -3, -4]] * 4)
        T = TransferMechanism(
            size=5,
            function=Linear)
        p = process(size=4, pathway=[R, T], prefs=TestRecurrentTransferMechanismInSystem.simple_prefs)
        s = system(processes=[p], prefs=TestRecurrentTransferMechanismInSystem.simple_prefs)
        s.run(inputs={R: [[1, 2, 3, -0.5]]})
        assert (R.value.tolist() == [[1., 2., 3., -0.5]])
        assert (T.value.tolist() == [[5.5, 5.5, 5.5, 5.5, 5.5]])
        R.hetero = 0
        s.run(inputs={R: [[-1.5, 0, 1, 2]]})
        assert (R.value.tolist() == [[-.5, 4, 10, 0]])
        assert (T.value.tolist() == [[13.5, 13.5, 13.5, 13.5, 13.5]])
        R.hetero = [[-1, 2, 3, 1.5]] * 4
<<<<<<< HEAD
        s.run(inputs={R: [[12, 11, 10, 9]]})
=======
        s.run(inputs={R: [12, 11, 10,9]})
>>>>>>> 593f7b35
        assert (R.value.tolist() == [[-2.5, 38, 50.5, 29.25]])
        assert (T.value.tolist() == [[115.25, 115.25, 115.25, 115.25, 115.25]])

    def test_recurrent_mech_system_auto_and_hetero_change(self):
        R = RecurrentTransferMechanism(
            size=4,
            auto=[1, 2, 3, 4],
            hetero=[[-1, -2, -3, -4]] * 4)
        T = TransferMechanism(
            size=5,
            function=Linear)
        p = process(size=4, pathway=[R, T], prefs=TestRecurrentTransferMechanismInSystem.simple_prefs)
        s = system(processes=[p], prefs=TestRecurrentTransferMechanismInSystem.simple_prefs)
        s.run(inputs={R: [[1, 2, 3, -0.5]]})
        assert (R.value.tolist() == [[1., 2., 3., -0.5]])
        assert (T.value.tolist() == [[5.5, 5.5, 5.5, 5.5, 5.5]])
        R.hetero = 0
        s.run(inputs={R: [[-1.5, 0, 1, 2]]})
        assert (R.value.tolist() == [[-.5, 4, 10, 0]])
        assert (T.value.tolist() == [[13.5, 13.5, 13.5, 13.5, 13.5]])
        R.auto = [0, 0, 0, 0]
<<<<<<< HEAD
        s.run(inputs={R: [[12, 11, 10, 9]]})
=======
        s.run(inputs={R: [12, 11, 10,9]})
>>>>>>> 593f7b35
        assert (R.value.tolist() == [[12, 11, 10, 9]])
        assert (T.value.tolist() == [[42, 42, 42, 42, 42]])

    def test_recurrent_mech_system_matrix_change(self):
        from PsyNeuLink.Components.Projections.PathwayProjections.MappingProjection import MappingProjection
        from PsyNeuLink.Globals.Keywords import IDENTITY_MATRIX
        R = RecurrentTransferMechanism(
            size=4,
            auto=1,
            hetero=-1)
        T = TransferMechanism(
            size=4,
            function=Linear)
        p = process(size=4, pathway=[T,MappingProjection(matrix=IDENTITY_MATRIX), R], prefs=TestRecurrentTransferMechanismInSystem.simple_prefs)

        s = system(processes=[p], prefs=TestRecurrentTransferMechanismInSystem.simple_prefs)
        R.matrix = [[2, 0, 1, 3]] * 4
        s.run(inputs = {T: [[1, 2, 3, 4]]})
        assert(T.value.tolist() == [[1, 2, 3, 4]])
        assert(R.value.tolist() == [[1, 2, 3, 4]])
        s.run(inputs = {T: [[1, 3, 2, 5]]})
        assert(R.recurrent_projection.matrix.tolist() == [[2, 0, 1, 3]] * 4)
        assert(T.value.tolist() == [[1, 3, 2, 5]])
        assert(R.value.tolist() == [[21, 3, 12, 35]])


# this doesn't work consistently due to EVC's issue with the scheduler

# class TestRecurrentTransferMechanismControl:
#     simple_prefs = {REPORT_OUTPUT_PREF: False, VERBOSE_PREF: False}
#     def test_recurrent_mech_EVC(self):
#         R = RecurrentTransferMechanism(
#             size=4,
#             auto=1,
#             hetero=-1)
#         T = TransferMechanism(
#             size=3,
#             function=Linear)
#         p = process(size=4, pathway=[R, T], prefs=TestRecurrentTransferMechanismControl.simple_prefs)
#         s = system(processes=[p], prefs=TestRecurrentTransferMechanismControl.simple_prefs, controller = EVCMechanism,
#            enable_controller = True, monitor_for_control = [T.output_state], control_signals=[('auto', R), ('hetero', R)])
#         s.run(inputs = {R: [1, 3, 2, 5]})
#         print('T.value: ', T.value)
#         assert(T.value.tolist() == [[-.09645391388158941, -.09645391388158941, -.09645391388158941]])
#         s.run(inputs = {})<|MERGE_RESOLUTION|>--- conflicted
+++ resolved
@@ -490,15 +490,9 @@
     simple_process = process(size = mech.size[0], pathway = [mech], name = 'simple_process')
     simple_system = system(processes = [simple_process], name='simple_system', prefs = simple_prefs)
 
-<<<<<<< HEAD
     first_output = simple_system.run(inputs = {mech: [input1]})
     second_output = simple_system.run(inputs = {mech: [input2]})
     return second_output[0].tolist()
-=======
-    first_output = simple_system.run(inputs = {mech: input1})
-    second_output = simple_system.run(inputs = {mech: input2})
-    return second_output[ 1][0].tolist()
->>>>>>> 593f7b35
 
 class TestRecurrentTransferMechanismInProcess:
     simple_prefs = {REPORT_OUTPUT_PREF: False, VERBOSE_PREF: False}
@@ -516,19 +510,11 @@
             function=Linear
         )
         p = process(size=4, pathway=[R, T], prefs=TestRecurrentTransferMechanismInSystem.simple_prefs)
-<<<<<<< HEAD
         p.run(inputs={R: [[1, 2, 3, 4]]})
-        assert (R.value.tolist() == [[1., 2., 3., 4.]])
+        assert (R.value.tolist()== [[1., 2., 3., 4.]])
         assert (T.value.tolist() == [[10., 10., 10.]])
         p.run(inputs={R: [[5, 6, 7, 8]]})
-        assert (R.value.tolist() == [[-4, -2, 0, 2]])
-=======
-        p.run(inputs=[[[1, 2, 3, 4]]])
-        assert (R.value.tolist()== [[1., 2., 3., 4.]])
-        assert (T.value.tolist() == [[10., 10., 10.]])
-        p.run(inputs=[[[5, 6, 7, 8]]])
         assert (R.value.tolist() == [[-4, -2,0, 2]])
->>>>>>> 593f7b35
         assert (T.value.tolist() == [[-4, -4, -4]])
         p.run(inputs={R: [[-1, 2, -2, 5.5]]})
         assert (R.value.tolist() == [[-1.0, 4.0, 2.0, 11.5]])
@@ -616,11 +602,7 @@
         assert (R.value.tolist() == [[-4, -2, 0, 2]])
         assert (T.value.tolist() == [[-4, -4, -4]])
         R.recurrent_projection.auto = [1, 1, 2, 4]
-<<<<<<< HEAD
-        s.run(inputs={R: [[12, 11, 10, 9]]})
-=======
-        s.run(inputs={R: [12, 11, 10,9]})
->>>>>>> 593f7b35
+(??)        s.run(inputs={R: [12, 11, 10, 9]})
         assert (R.value.tolist() == [[8, 11, 14, 23]])
         assert (T.value.tolist() == [[56, 56, 56]])
 
@@ -642,11 +624,7 @@
         assert (R.value.tolist() == [[-.5, 4, 10, 0]])
         assert (T.value.tolist() == [[13.5, 13.5, 13.5, 13.5, 13.5]])
         R.hetero = [[-1, 2, 3, 1.5]] * 4
-<<<<<<< HEAD
         s.run(inputs={R: [[12, 11, 10, 9]]})
-=======
-        s.run(inputs={R: [12, 11, 10,9]})
->>>>>>> 593f7b35
         assert (R.value.tolist() == [[-2.5, 38, 50.5, 29.25]])
         assert (T.value.tolist() == [[115.25, 115.25, 115.25, 115.25, 115.25]])
 
@@ -668,11 +646,7 @@
         assert (R.value.tolist() == [[-.5, 4, 10, 0]])
         assert (T.value.tolist() == [[13.5, 13.5, 13.5, 13.5, 13.5]])
         R.auto = [0, 0, 0, 0]
-<<<<<<< HEAD
         s.run(inputs={R: [[12, 11, 10, 9]]})
-=======
-        s.run(inputs={R: [12, 11, 10,9]})
->>>>>>> 593f7b35
         assert (R.value.tolist() == [[12, 11, 10, 9]])
         assert (T.value.tolist() == [[42, 42, 42, 42, 42]])
 
