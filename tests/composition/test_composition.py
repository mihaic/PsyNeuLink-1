import functools
import logging
import numpy as np
import pytest

from timeit import timeit

from PsyNeuLink.Components.Functions.Function import Linear, SimpleIntegrator
from PsyNeuLink.Components.Mechanisms.Mechanism import mechanism
from PsyNeuLink.Components.Mechanisms.ProcessingMechanisms.IntegratorMechanism import IntegratorMechanism
from PsyNeuLink.Components.Mechanisms.ProcessingMechanisms.TransferMechanism import TransferMechanism
from PsyNeuLink.Components.Mechanisms.ProcessingMechanisms.RecurrentTransferMechanism import RecurrentTransferMechanism
from PsyNeuLink.Components.Projections.PathwayProjections.MappingProjection import MappingProjection
<<<<<<< HEAD
from PsyNeuLink.Composition import Composition, CompositionError, MechanismRole
from PsyNeuLink.Scheduling.Condition import EveryNCalls
from PsyNeuLink.Scheduling.Scheduler import Scheduler
from PsyNeuLink.Scheduling.TimeScale import TimeScale
=======
from PsyNeuLink.Scheduling.Condition import EveryNCalls, AfterCall, AfterNCalls, EveryNPasses, Any
from PsyNeuLink.Scheduling.Scheduler import Scheduler
from PsyNeuLink.composition import Composition, CompositionError, MechanismRole, System
from PsyNeuLink.Globals.TimeScale import TimeScale, CurrentTime, CentralClock
from PsyNeuLink.Globals.Keywords import HARD_CLAMP, SOFT_CLAMP, PULSE_CLAMP
>>>>>>> fb22d483

logger = logging.getLogger(__name__)

# All tests are set to run. If you need to skip certain tests,
# see http://doc.pytest.org/en/latest/skipping.html


# Unit tests for each function of the Composition class #######################
# Unit tests for Composition.Composition()
class TestConstructor:

    def test_no_args(self):
        comp = Composition()
        assert isinstance(comp, Composition)

    def test_two_calls_no_args(self):
        comp = Composition()
        assert isinstance(comp, Composition)

        comp_2 = Composition()
        assert isinstance(comp, Composition)

    @pytest.mark.stress
    @pytest.mark.parametrize(
        'count', [
            10000,
        ]
    )
    def test_timing_no_args(self, count):
        t = timeit('comp = Composition()', setup='from PsyNeuLink.Composition import Composition', number=count)
        print()
        logger.info('completed {0} creation{2} of Composition() in {1:.8f}s'.format(count, t, 's' if count != 1 else ''))


# Unit tests for Composition.add_mechanism
class TestAddMechanism:

    def test_add_once(self):
        comp = Composition()
        comp.add_mechanism(mechanism())

    def test_add_twice(self):
        comp = Composition()
        comp.add_mechanism(mechanism())
        comp.add_mechanism(mechanism())

    def test_add_same_twice(self):
        comp = Composition()
        mech = mechanism()
        comp.add_mechanism(mech)
        comp.add_mechanism(mech)

    @pytest.mark.stress
    @pytest.mark.parametrize(
        'count', [
            100,
        ]
    )
    def test_timing_stress(self, count):
        t = timeit(
            'comp.add_mechanism(mechanism())',
            setup='''
from PsyNeuLink.Components.Mechanisms.Mechanism import mechanism
from PsyNeuLink.Composition import Composition
comp = Composition()
''',
            number=count
        )
        print()
        logger.info('completed {0} addition{2} of a mechanism to a composition in {1:.8f}s'.format(count, t, 's' if count != 1 else ''))


# Unit tests for Composition.add_projection
class TestAddProjection:

    def test_add_once(self):
        comp = Composition()
        A = TransferMechanism(name='A')
        B = TransferMechanism(name='B')
        comp.add_mechanism(A)
        comp.add_mechanism(B)
        comp.add_projection(A, MappingProjection(), B)

    def test_add_twice(self):
        comp = Composition()
        A = TransferMechanism(name='A')
        B = TransferMechanism(name='B')
        comp.add_mechanism(A)
        comp.add_mechanism(B)
        comp.add_projection(A, MappingProjection(), B)
        comp.add_projection(A, MappingProjection(), B)

    def test_add_same_twice(self):
        comp = Composition()
        A = TransferMechanism(name='A')
        B = TransferMechanism(name='B')
        comp.add_mechanism(A)
        comp.add_mechanism(B)
        proj = MappingProjection()
        comp.add_projection(A, proj, B)
        comp.add_projection(A, proj, B)

    @pytest.mark.stress
    @pytest.mark.parametrize(
        'count', [
            1000,
        ]
    )
    def test_timing_stress(self, count):
        t = timeit('comp.add_projection(A, MappingProjection(), B)',
                   setup='''
from PsyNeuLink.Components.Mechanisms.ProcessingMechanisms.TransferMechanism import TransferMechanism
from PsyNeuLink.Components.Projections.PathwayProjections.MappingProjection import MappingProjection
from PsyNeuLink.Composition import Composition
comp = Composition()
A = TransferMechanism(name='A')
B = TransferMechanism(name='B')
comp.add_mechanism(A)
comp.add_mechanism(B)
''',
                   number=count
                   )
        print()
        logger.info('completed {0} addition{2} of a projection to a composition in {1:.8f}s'.format(count, t, 's' if count != 1 else ''))


class TestAnalyzeGraph:

    def test_empty_call(self):
        comp = Composition()
        comp._analyze_graph()

    def test_singleton(self):
        comp = Composition()
        A = TransferMechanism(name='A')
        comp.add_mechanism(A)
        comp._analyze_graph()
        assert A in comp.get_mechanisms_by_role(MechanismRole.ORIGIN)
        assert A in comp.get_mechanisms_by_role(MechanismRole.TERMINAL)

    def test_two_independent(self):
        comp = Composition()
        A = TransferMechanism(name='A')
        B = TransferMechanism(name='B')
        comp.add_mechanism(A)
        comp.add_mechanism(B)
        comp._analyze_graph()
        assert A in comp.get_mechanisms_by_role(MechanismRole.ORIGIN)
        assert B in comp.get_mechanisms_by_role(MechanismRole.ORIGIN)
        assert A in comp.get_mechanisms_by_role(MechanismRole.TERMINAL)
        assert B in comp.get_mechanisms_by_role(MechanismRole.TERMINAL)

    def test_two_in_a_row(self):
        comp = Composition()
        A = TransferMechanism(name='A')
        B = TransferMechanism(name='B')
        comp.add_mechanism(A)
        comp.add_mechanism(B)
        comp.add_projection(A, MappingProjection(), B)
        comp._analyze_graph()
        assert A in comp.get_mechanisms_by_role(MechanismRole.ORIGIN)
        assert B not in comp.get_mechanisms_by_role(MechanismRole.ORIGIN)
        assert A not in comp.get_mechanisms_by_role(MechanismRole.TERMINAL)
        assert B in comp.get_mechanisms_by_role(MechanismRole.TERMINAL)

    # (A)<->(B)
    def test_two_recursive(self):
        comp = Composition()
        A = TransferMechanism(name='A')
        B = TransferMechanism(name='B')
        comp.add_mechanism(A)
        comp.add_mechanism(B)
        comp.add_projection(A, MappingProjection(), B)
        comp.add_projection(B, MappingProjection(), A)
        comp._analyze_graph()
        assert A not in comp.get_mechanisms_by_role(MechanismRole.ORIGIN)
        assert B not in comp.get_mechanisms_by_role(MechanismRole.ORIGIN)
        assert A not in comp.get_mechanisms_by_role(MechanismRole.TERMINAL)
        assert B not in comp.get_mechanisms_by_role(MechanismRole.TERMINAL)
        assert A in comp.get_mechanisms_by_role(MechanismRole.CYCLE)
        assert B in comp.get_mechanisms_by_role(MechanismRole.RECURRENT_INIT)

    # (A)->(B)<->(C)<-(D)
    def test_two_origins_pointing_to_recursive_pair(self):
        comp = Composition()
        A = TransferMechanism(name='A')
        B = TransferMechanism(name='B')
        C = TransferMechanism(name='C')
        D = TransferMechanism(name='D')
        comp.add_mechanism(A)
        comp.add_mechanism(B)
        comp.add_mechanism(C)
        comp.add_mechanism(D)
        comp.add_projection(A, MappingProjection(), B)
        comp.add_projection(C, MappingProjection(), B)
        comp.add_projection(B, MappingProjection(), C)
        comp.add_projection(D, MappingProjection(), C)
        comp._analyze_graph()
        assert A in comp.get_mechanisms_by_role(MechanismRole.ORIGIN)
        assert D in comp.get_mechanisms_by_role(MechanismRole.ORIGIN)
        assert B in comp.get_mechanisms_by_role(MechanismRole.CYCLE)
        assert C in comp.get_mechanisms_by_role(MechanismRole.RECURRENT_INIT)


class TestValidateFeedDict:

    def test_empty_feed_dicts(self):
        comp = Composition()
        A = TransferMechanism(name='A')
        B = TransferMechanism(name='B')
        comp.add_mechanism(A)
        comp.add_mechanism(B)
        comp.add_projection(A, MappingProjection(), B)
        comp._analyze_graph()
        feed_dict_origin = {}
        feed_dict_terminal = {}
        comp._validate_feed_dict(feed_dict_origin, comp.get_mechanisms_by_role(MechanismRole.ORIGIN), "origin")
        comp._validate_feed_dict(feed_dict_terminal, comp.get_mechanisms_by_role(MechanismRole.TERMINAL), "terminal")

    def test_origin_and_terminal_with_mapping(self):
        comp = Composition()
        A = TransferMechanism(name='A')
        B = TransferMechanism(name='B')
        comp.add_mechanism(A)
        comp.add_mechanism(B)
        comp.add_projection(A, MappingProjection(), B)
        comp._analyze_graph()
        feed_dict_origin = {A: [[0]]}
        feed_dict_terminal = {B: [[0]]}
        comp._validate_feed_dict(feed_dict_origin, comp.get_mechanisms_by_role(MechanismRole.ORIGIN), "origin")
        comp._validate_feed_dict(feed_dict_terminal, comp.get_mechanisms_by_role(MechanismRole.TERMINAL), "terminal")

    def test_origin_and_terminal_with_swapped_feed_dicts_1(self):
        comp = Composition()
        A = TransferMechanism(name='A')
        B = TransferMechanism(name='B')
        comp.add_mechanism(A)
        comp.add_mechanism(B)
        comp.add_projection(A, MappingProjection(), B)
        comp._analyze_graph()
        feed_dict_origin = {B: [[0]]}
        feed_dict_terminal = {A: [[0]]}
        with pytest.raises(ValueError):
            comp._validate_feed_dict(feed_dict_origin, comp.get_mechanisms_by_role(MechanismRole.ORIGIN), "origin")

    def test_origin_and_terminal_with_swapped_feed_dicts_2(self):
        comp = Composition()
        A = TransferMechanism(name='A')
        B = TransferMechanism(name='B')
        comp.add_mechanism(A)
        comp.add_mechanism(B)
        comp.add_projection(A, MappingProjection(), B)
        comp._analyze_graph()
        feed_dict_origin = {B: [[0]]}
        feed_dict_terminal = {A: [[0]]}
        with pytest.raises(ValueError):
            comp._validate_feed_dict(feed_dict_terminal, comp.get_mechanisms_by_role(MechanismRole.TERMINAL), "terminal")

    def test_multiple_origin_mechs(self):
        comp = Composition()
        A = TransferMechanism(name='A')
        B = TransferMechanism(name='B')
        C = TransferMechanism(name='C')
        comp.add_mechanism(A)
        comp.add_mechanism(B)
        comp.add_mechanism(C)
        comp.add_projection(A, MappingProjection(), C)
        comp.add_projection(B, MappingProjection(), C)
        comp._analyze_graph()
        feed_dict_origin = {A: [[0]], B: [[0]]}
        feed_dict_terminal = {C: [[0]]}
        comp._validate_feed_dict(feed_dict_origin, comp.get_mechanisms_by_role(MechanismRole.ORIGIN), "origin")
        comp._validate_feed_dict(feed_dict_terminal, comp.get_mechanisms_by_role(MechanismRole.TERMINAL), "terminal")

    def test_multiple_origin_mechs_only_one_in_feed_dict(self):
        comp = Composition()
        A = TransferMechanism(name='A')
        B = TransferMechanism(name='B')
        C = TransferMechanism(name='C')
        comp.add_mechanism(A)
        comp.add_mechanism(B)
        comp.add_mechanism(C)
        comp.add_projection(A, MappingProjection(), C)
        comp.add_projection(B, MappingProjection(), C)
        comp._analyze_graph()
        feed_dict_origin = {B: [[0]]}
        feed_dict_terminal = {C: [[0]]}
        comp._validate_feed_dict(feed_dict_origin, comp.get_mechanisms_by_role(MechanismRole.ORIGIN), "origin")
        comp._validate_feed_dict(feed_dict_terminal, comp.get_mechanisms_by_role(MechanismRole.TERMINAL), "terminal")

    def test_input_state_len_3(self):
        comp = Composition()
        A = TransferMechanism(default_input_value=[0, 1, 2], name='A')
        B = TransferMechanism(default_input_value=[0, 1, 2], name='B')
        comp.add_mechanism(A)
        comp.add_mechanism(B)
        comp.add_projection(A, MappingProjection(), B)
        comp._analyze_graph()
        feed_dict_origin = {A: [[0, 1, 2]]}
        feed_dict_terminal = {B: [[0, 1, 2]]}
        comp._validate_feed_dict(feed_dict_origin, comp.get_mechanisms_by_role(MechanismRole.ORIGIN), "origin")
        comp._validate_feed_dict(feed_dict_terminal, comp.get_mechanisms_by_role(MechanismRole.TERMINAL), "terminal")

    def test_input_state_len_3_feed_dict_len_2(self):
        comp = Composition()
        A = TransferMechanism(default_input_value=[0, 1, 2], name='A')
        B = TransferMechanism(default_input_value=[0, 1, 2], name='B')
        comp.add_mechanism(A)
        comp.add_mechanism(B)
        comp.add_projection(A, MappingProjection(), B)
        comp._analyze_graph()
        feed_dict_origin = {A: [[0, 1]]}
        feed_dict_terminal = {B: [[0]]}
        with pytest.raises(ValueError):
            comp._validate_feed_dict(feed_dict_origin, comp.get_mechanisms_by_role(MechanismRole.ORIGIN), "origin")

    def test_input_state_len_2_feed_dict_len_3(self):
        comp = Composition()
        A = TransferMechanism(default_input_value=[0, 1], name='A')
        B = TransferMechanism(default_input_value=[0, 1], name='B')
        comp.add_mechanism(A)
        comp.add_mechanism(B)
        comp.add_projection(A, MappingProjection(), B)
        comp._analyze_graph()
        feed_dict_origin = {A: [[0, 1, 2]]}
        feed_dict_terminal = {B: [[0]]}
        with pytest.raises(ValueError):
            comp._validate_feed_dict(feed_dict_origin, comp.get_mechanisms_by_role(MechanismRole.ORIGIN), "origin")

    def test_feed_dict_includes_mechs_of_correct_and_incorrect_types(self):
        comp = Composition()
        A = TransferMechanism(default_input_value=[0], name='A')
        B = TransferMechanism(default_input_value=[0], name='B')
        comp.add_mechanism(A)
        comp.add_mechanism(B)
        comp.add_projection(A, MappingProjection(), B)
        comp._analyze_graph()
        feed_dict_origin = {A: [[0]], B: [[0]]}
        with pytest.raises(ValueError):
            comp._validate_feed_dict(feed_dict_origin, comp.get_mechanisms_by_role(MechanismRole.ORIGIN), "origin")

    def test_input_state_len_3_brackets_extra_1(self):
        comp = Composition()
        A = TransferMechanism(default_input_value=[0, 1, 2], name='A')
        B = TransferMechanism(default_input_value=[0, 1, 2], name='B')
        comp.add_mechanism(A)
        comp.add_mechanism(B)
        comp.add_projection(A, MappingProjection(), B)
        comp._analyze_graph()
        feed_dict_origin = {A: [[[0, 1, 2]]]}
        feed_dict_terminal = {B: [[[0, 1, 2]]]}
        comp._validate_feed_dict(feed_dict_origin, comp.get_mechanisms_by_role(MechanismRole.ORIGIN), "origin")
        comp._validate_feed_dict(feed_dict_terminal, comp.get_mechanisms_by_role(MechanismRole.TERMINAL), "terminal")

    def test_input_state_len_3_brackets_missing_1(self):
        comp = Composition()
        A = TransferMechanism(default_input_value=[0, 1, 2], name='A')
        B = TransferMechanism(default_input_value=[0, 1, 2], name='B')
        comp.add_mechanism(A)
        comp.add_mechanism(B)
        comp.add_projection(A, MappingProjection(), B)
        comp._analyze_graph()
        feed_dict_origin = {A:  [0, 1, 2]}
        feed_dict_terminal = {B: [[0]]}
        with pytest.raises(TypeError):
            comp._validate_feed_dict(feed_dict_origin, comp.get_mechanisms_by_role(MechanismRole.ORIGIN), "origin")

    def test_empty_feed_dict_for_empty_type(self):
        comp = Composition()
        A = TransferMechanism(default_input_value=[0], name='A')
        B = TransferMechanism(default_input_value=[0], name='B')
        comp.add_mechanism(A)
        comp.add_mechanism(B)
        comp.add_projection(A, MappingProjection(), B)
        comp._analyze_graph()
        feed_dict_origin = {A: [[0]]}
        feed_dict_monitored = {}
        comp._validate_feed_dict(feed_dict_monitored, comp.get_mechanisms_by_role(MechanismRole.MONITORED), "monitored")

    def test_mech_in_feed_dict_for_empty_type(self):
        comp = Composition()
        A = TransferMechanism(default_input_value=[0])
        B = TransferMechanism(name='B')
        comp.add_mechanism(A)
        comp.add_mechanism(B)
        comp.add_projection(A, MappingProjection(), B)
        comp._analyze_graph()
        feed_dict_origin = {A: [[0]]}
        feed_dict_monitored = {B: [[0]]}
        with pytest.raises(ValueError):
            comp._validate_feed_dict(feed_dict_monitored, comp.get_mechanisms_by_role(MechanismRole.MONITORED), "monitored")

    def test_one_mech_1(self):
        comp = Composition()
        A = TransferMechanism(default_input_value=[0])
        comp.add_mechanism(A)
        comp._analyze_graph()
        feed_dict_origin = {A: [[0]]}
        feed_dict_terminal = {A: [[0]]}
        comp._validate_feed_dict(feed_dict_origin, comp.get_mechanisms_by_role(MechanismRole.ORIGIN), "origin")

    def test_one_mech_2(self):
        comp = Composition()
        A = TransferMechanism(default_input_value=[0])
        comp.add_mechanism(A)
        comp._analyze_graph()
        feed_dict_origin = {A: [[0]]}
        feed_dict_terminal = {A: [[0]]}
        comp._validate_feed_dict(feed_dict_terminal, comp.get_mechanisms_by_role(MechanismRole.TERMINAL), "terminal")

    def test_multiple_time_steps_1(self):
        comp = Composition()
        A = TransferMechanism(default_input_value=[[0, 1, 2]], name='A')
        B = TransferMechanism(default_input_value=[[0, 1, 2]], name='B')
        comp.add_mechanism(A)
        comp.add_mechanism(B)
        comp.add_projection(A, MappingProjection(), B)
        comp._analyze_graph()
        feed_dict_origin = {A: [[0, 1, 2], [0, 1, 2]]}
        feed_dict_terminal = {B: [[0, 1, 2]]}
        comp._validate_feed_dict(feed_dict_origin, comp.get_mechanisms_by_role(MechanismRole.ORIGIN), "origin")
        comp._validate_feed_dict(feed_dict_terminal, comp.get_mechanisms_by_role(MechanismRole.TERMINAL), "terminal")

    def test_multiple_time_steps_2(self):
        comp = Composition()
        A = TransferMechanism(default_input_value=[[0, 1, 2]], name='A')
        B = TransferMechanism(default_input_value=[[0, 1, 2]], name='B')
        comp.add_mechanism(A)
        comp.add_mechanism(B)
        comp.add_projection(A, MappingProjection(), B)
        comp._analyze_graph()
        feed_dict_origin = {A: [[[0, 1, 2]], [[0, 1, 2]]]}
        feed_dict_terminal = {B: [[0, 1, 2]]}
        comp._validate_feed_dict(feed_dict_origin, comp.get_mechanisms_by_role(MechanismRole.ORIGIN), "origin")
        comp._validate_feed_dict(feed_dict_terminal, comp.get_mechanisms_by_role(MechanismRole.TERMINAL), "terminal")


class TestGetMechanismsByRole:

    def test_multiple_roles(self):

        comp = Composition()
        mechs = [mechanism() for x in range(4)]

        for mech in mechs:
            comp.add_mechanism(mech)

        comp._add_mechanism_role(mechs[0], MechanismRole.ORIGIN)
        comp._add_mechanism_role(mechs[1], MechanismRole.INTERNAL)
        comp._add_mechanism_role(mechs[2], MechanismRole.INTERNAL)
        comp._add_mechanism_role(mechs[3], MechanismRole.CYCLE)

        for role in list(MechanismRole):
            if role is MechanismRole.ORIGIN:
                assert comp.get_mechanisms_by_role(role) == {mechs[0]}
            elif role is MechanismRole.INTERNAL:
                assert comp.get_mechanisms_by_role(role) == set([mechs[1], mechs[2]])
            elif role is MechanismRole.CYCLE:
                assert comp.get_mechanisms_by_role(role) == {mechs[3]}
            else:
                assert comp.get_mechanisms_by_role(role) == set()

    def test_nonexistent_role(self):

        comp = Composition()

        with pytest.raises(CompositionError):
            comp.get_mechanisms_by_role(None)


class TestGraph:

    class TestProcessingGraph:

        def test_all_mechanisms(self):
            comp = Composition()
            A = TransferMechanism(function=Linear(slope=5.0, intercept=2.0), name='A')
            B = TransferMechanism(function=Linear(intercept=4.0), name='B')
            C = TransferMechanism(function=Linear(intercept=1.5), name='C')
            mechs = [A, B, C]
            for m in mechs:
                comp.add_mechanism(m)

            assert len(comp.graph_processing.vertices) == 3
            assert len(comp.graph_processing.comp_to_vertex) == 3
            for m in mechs:
                assert m in comp.graph_processing.comp_to_vertex

            assert comp.graph_processing.get_parents_from_component(A) == []
            assert comp.graph_processing.get_parents_from_component(B) == []
            assert comp.graph_processing.get_parents_from_component(C) == []

            assert comp.graph_processing.get_children_from_component(A) == []
            assert comp.graph_processing.get_children_from_component(B) == []
            assert comp.graph_processing.get_children_from_component(C) == []

        def test_triangle(self):
            comp = Composition()
            A = TransferMechanism(function=Linear(slope=5.0, intercept=2.0), name='A')
            B = TransferMechanism(function=Linear(intercept=4.0), name='B')
            C = TransferMechanism(function=Linear(intercept=1.5), name='C')
            mechs = [A, B, C]
            for m in mechs:
                comp.add_mechanism(m)
            comp.add_projection(A, MappingProjection(), B)
            comp.add_projection(B, MappingProjection(), C)

            assert len(comp.graph_processing.vertices) == 3
            assert len(comp.graph_processing.comp_to_vertex) == 3
            for m in mechs:
                assert m in comp.graph_processing.comp_to_vertex

            assert comp.graph_processing.get_parents_from_component(A) == []
            assert comp.graph_processing.get_parents_from_component(B) == [comp.graph_processing.comp_to_vertex[A]]
            assert comp.graph_processing.get_parents_from_component(C) == [comp.graph_processing.comp_to_vertex[B]]

            assert comp.graph_processing.get_children_from_component(A) == [comp.graph_processing.comp_to_vertex[B]]
            assert comp.graph_processing.get_children_from_component(B) == [comp.graph_processing.comp_to_vertex[C]]
            assert comp.graph_processing.get_children_from_component(C) == []

        def test_x(self):
            comp = Composition()
            A = TransferMechanism(function=Linear(slope=5.0, intercept=2.0), name='A')
            B = TransferMechanism(function=Linear(intercept=4.0), name='B')
            C = TransferMechanism(function=Linear(intercept=1.5), name='C')
            D = TransferMechanism(function=Linear(intercept=1.5), name='D')
            E = TransferMechanism(function=Linear(intercept=1.5), name='E')
            mechs = [A, B, C, D, E]
            for m in mechs:
                comp.add_mechanism(m)
            comp.add_projection(A, MappingProjection(), C)
            comp.add_projection(B, MappingProjection(), C)
            comp.add_projection(C, MappingProjection(), D)
            comp.add_projection(C, MappingProjection(), E)

            assert len(comp.graph_processing.vertices) == 5
            assert len(comp.graph_processing.comp_to_vertex) == 5
            for m in mechs:
                assert m in comp.graph_processing.comp_to_vertex

            assert comp.graph_processing.get_parents_from_component(A) == []
            assert comp.graph_processing.get_parents_from_component(B) == []
            assert set(comp.graph_processing.get_parents_from_component(C)) == set([
                comp.graph_processing.comp_to_vertex[A],
                comp.graph_processing.comp_to_vertex[B],
            ])
            assert comp.graph_processing.get_parents_from_component(D) == [comp.graph_processing.comp_to_vertex[C]]
            assert comp.graph_processing.get_parents_from_component(E) == [comp.graph_processing.comp_to_vertex[C]]

            assert comp.graph_processing.get_children_from_component(A) == [comp.graph_processing.comp_to_vertex[C]]
            assert comp.graph_processing.get_children_from_component(B) == [comp.graph_processing.comp_to_vertex[C]]
            assert set(comp.graph_processing.get_children_from_component(C)) == set([
                comp.graph_processing.comp_to_vertex[D],
                comp.graph_processing.comp_to_vertex[E],
            ])
            assert comp.graph_processing.get_children_from_component(D) == []
            assert comp.graph_processing.get_children_from_component(E) == []

        def test_cycle_linear(self):
            comp = Composition()
            A = TransferMechanism(function=Linear(slope=5.0, intercept=2.0), name='A')
            B = TransferMechanism(function=Linear(intercept=4.0), name='B')
            C = TransferMechanism(function=Linear(intercept=1.5), name='C')
            mechs = [A, B, C]
            for m in mechs:
                comp.add_mechanism(m)
            comp.add_projection(A, MappingProjection(), B)
            comp.add_projection(B, MappingProjection(), C)
            comp.add_projection(C, MappingProjection(), A)

            assert len(comp.graph_processing.vertices) == 3
            assert len(comp.graph_processing.comp_to_vertex) == 3
            for m in mechs:
                assert m in comp.graph_processing.comp_to_vertex

            assert comp.graph_processing.get_parents_from_component(A) == [comp.graph_processing.comp_to_vertex[C]]
            assert comp.graph_processing.get_parents_from_component(B) == [comp.graph_processing.comp_to_vertex[A]]
            assert comp.graph_processing.get_parents_from_component(C) == [comp.graph_processing.comp_to_vertex[B]]

            assert comp.graph_processing.get_children_from_component(A) == [comp.graph_processing.comp_to_vertex[B]]
            assert comp.graph_processing.get_children_from_component(B) == [comp.graph_processing.comp_to_vertex[C]]
            assert comp.graph_processing.get_children_from_component(C) == [comp.graph_processing.comp_to_vertex[A]]

        def test_cycle_x(self):
            comp = Composition()
            A = TransferMechanism(function=Linear(slope=5.0, intercept=2.0), name='A')
            B = TransferMechanism(function=Linear(intercept=4.0), name='B')
            C = TransferMechanism(function=Linear(intercept=1.5), name='C')
            D = TransferMechanism(function=Linear(intercept=1.5), name='D')
            E = TransferMechanism(function=Linear(intercept=1.5), name='E')
            mechs = [A, B, C, D, E]
            for m in mechs:
                comp.add_mechanism(m)
            comp.add_projection(A, MappingProjection(), C)
            comp.add_projection(B, MappingProjection(), C)
            comp.add_projection(C, MappingProjection(), D)
            comp.add_projection(C, MappingProjection(), E)
            comp.add_projection(D, MappingProjection(), A)
            comp.add_projection(E, MappingProjection(), B)

            assert len(comp.graph_processing.vertices) == 5
            assert len(comp.graph_processing.comp_to_vertex) == 5
            for m in mechs:
                assert m in comp.graph_processing.comp_to_vertex

            assert comp.graph_processing.get_parents_from_component(A) == [comp.graph_processing.comp_to_vertex[D]]
            assert comp.graph_processing.get_parents_from_component(B) == [comp.graph_processing.comp_to_vertex[E]]
            assert set(comp.graph_processing.get_parents_from_component(C)) == set([
                comp.graph_processing.comp_to_vertex[A],
                comp.graph_processing.comp_to_vertex[B],
            ])
            assert comp.graph_processing.get_parents_from_component(D) == [comp.graph_processing.comp_to_vertex[C]]
            assert comp.graph_processing.get_parents_from_component(E) == [comp.graph_processing.comp_to_vertex[C]]

            assert comp.graph_processing.get_children_from_component(A) == [comp.graph_processing.comp_to_vertex[C]]
            assert comp.graph_processing.get_children_from_component(B) == [comp.graph_processing.comp_to_vertex[C]]
            assert set(comp.graph_processing.get_children_from_component(C)) == set([
                comp.graph_processing.comp_to_vertex[D],
                comp.graph_processing.comp_to_vertex[E],
            ])
            assert comp.graph_processing.get_children_from_component(D) == [comp.graph_processing.comp_to_vertex[A]]
            assert comp.graph_processing.get_children_from_component(E) == [comp.graph_processing.comp_to_vertex[B]]

        def test_cycle_x_multiple_incoming(self):
            comp = Composition()
            A = TransferMechanism(function=Linear(slope=5.0, intercept=2.0), name='A')
            B = TransferMechanism(function=Linear(intercept=4.0), name='B')
            C = TransferMechanism(function=Linear(intercept=1.5), name='C')
            D = TransferMechanism(function=Linear(intercept=1.5), name='D')
            E = TransferMechanism(function=Linear(intercept=1.5), name='E')
            mechs = [A, B, C, D, E]
            for m in mechs:
                comp.add_mechanism(m)
            comp.add_projection(A, MappingProjection(), C)
            comp.add_projection(B, MappingProjection(), C)
            comp.add_projection(C, MappingProjection(), D)
            comp.add_projection(C, MappingProjection(), E)
            comp.add_projection(D, MappingProjection(), A)
            comp.add_projection(D, MappingProjection(), B)
            comp.add_projection(E, MappingProjection(), A)
            comp.add_projection(E, MappingProjection(), B)

            assert len(comp.graph_processing.vertices) == 5
            assert len(comp.graph_processing.comp_to_vertex) == 5
            for m in mechs:
                assert m in comp.graph_processing.comp_to_vertex

            assert set(comp.graph_processing.get_parents_from_component(A)) == set([
                comp.graph_processing.comp_to_vertex[D],
                comp.graph_processing.comp_to_vertex[E],
            ])
            assert set(comp.graph_processing.get_parents_from_component(B)) == set([
                comp.graph_processing.comp_to_vertex[D],
                comp.graph_processing.comp_to_vertex[E],
            ])
            assert set(comp.graph_processing.get_parents_from_component(C)) == set([
                comp.graph_processing.comp_to_vertex[A],
                comp.graph_processing.comp_to_vertex[B],
            ])
            assert comp.graph_processing.get_parents_from_component(D) == [comp.graph_processing.comp_to_vertex[C]]
            assert comp.graph_processing.get_parents_from_component(E) == [comp.graph_processing.comp_to_vertex[C]]

            assert comp.graph_processing.get_children_from_component(A) == [comp.graph_processing.comp_to_vertex[C]]
            assert comp.graph_processing.get_children_from_component(B) == [comp.graph_processing.comp_to_vertex[C]]
            assert set(comp.graph_processing.get_children_from_component(C)) == set([
                comp.graph_processing.comp_to_vertex[D],
                comp.graph_processing.comp_to_vertex[E],
            ])
            assert set(comp.graph_processing.get_children_from_component(D)) == set([
                comp.graph_processing.comp_to_vertex[A],
                comp.graph_processing.comp_to_vertex[B],
            ])
            assert set(comp.graph_processing.get_children_from_component(E)) == set([
                comp.graph_processing.comp_to_vertex[A],
                comp.graph_processing.comp_to_vertex[B],
            ])


class TestRun:

    def test_run_2_mechanisms_default_input_1(self):
        comp = Composition()
        A = IntegratorMechanism(default_input_value=1.0, function=Linear(slope=5.0))
        B = TransferMechanism(function=Linear(slope=5.0))
        comp.add_mechanism(A)
        comp.add_mechanism(B)
        comp.add_projection(A, MappingProjection(sender=A, receiver=B), B)
        comp._analyze_graph()
        sched = Scheduler(composition=comp)
        output = comp.run(
            scheduler_processing=sched
        )
        assert 25 == output[0][0]

    def test_run_2_mechanisms_input_5(self):
        comp = Composition()
        A = IntegratorMechanism(default_input_value=1.0, function=Linear(slope=5.0))
        B = TransferMechanism(function=Linear(slope=5.0))
        comp.add_mechanism(A)
        comp.add_mechanism(B)
        comp.add_projection(A, MappingProjection(sender=A, receiver=B), B)
        comp._analyze_graph()
        inputs_dict = {A: [5]}
        sched = Scheduler(composition=comp)
        output = comp.run(
            inputs=inputs_dict,
            scheduler_processing=sched
        )
        assert 125 == output[0][0]

    def test_projection_assignment_mistake_swap(self):

        comp = Composition()
        A = TransferMechanism(name="A", function=Linear(slope=1.0))
        B = TransferMechanism(name="B", function=Linear(slope=1.0))
        C = TransferMechanism(name="C", function=Linear(slope=5.0))
        D = TransferMechanism(name="D", function=Linear(slope=5.0))
        comp.add_mechanism(A)
        comp.add_mechanism(B)
        comp.add_mechanism(C)
        comp.add_mechanism(D)
        comp.add_projection(A, MappingProjection(sender=A, receiver=C), C)
        with pytest.raises(CompositionError) as error_text:
            comp.add_projection(B, MappingProjection(sender=B, receiver=D), C)

        assert "is incompatible with the positions of these components in their composition" in str(error_text.value)

    def test_projection_assignment_mistake_swap2(self):
        # A ----> C --
        #              ==> E
        # B ----> D --

        comp = Composition()
        A = TransferMechanism(name="A", function=Linear(slope=1.0))
        B = TransferMechanism(name="B", function=Linear(slope=1.0))
        C = TransferMechanism(name="C", function=Linear(slope=5.0))
        D = TransferMechanism(name="D", function=Linear(slope=5.0))
        E = TransferMechanism(name="E", function=Linear(slope=5.0))
        comp.add_mechanism(A)
        comp.add_mechanism(B)
        comp.add_mechanism(C)
        comp.add_mechanism(D)
        comp.add_projection(A, MappingProjection(sender=A, receiver=C), C)
        with pytest.raises(CompositionError) as error_text:
            comp.add_projection(B, MappingProjection(sender=B, receiver=C), D)

        assert "is incompatible with the positions of these components in their composition" in str(error_text.value)

    def test_run_5_mechanisms_2_origins_1_terminal(self):
        # A ----> C --
        #              ==> E
        # B ----> D --

        # 5 x 1 = 5 ----> 5 x 5 = 25 --
        #                                25 + 25 = 50  ==> 50 * 5 = 250
        # 5 * 1 = 5 ----> 5 x 5 = 25 --

        comp = Composition()
        A = TransferMechanism(name="A", function=Linear(slope=1.0))
        B = TransferMechanism(name="B", function=Linear(slope=1.0))
        C = TransferMechanism(name="C", function=Linear(slope=5.0))
        D = TransferMechanism(name="D", function=Linear(slope=5.0))
        E = TransferMechanism(name="E", function=Linear(slope=5.0))
        comp.add_mechanism(A)
        comp.add_mechanism(B)
        comp.add_mechanism(C)
        comp.add_mechanism(D)
        comp.add_projection(A, MappingProjection(sender=A, receiver=C), C)
        comp.add_projection(B, MappingProjection(sender=B, receiver=D), D)
        comp.add_mechanism(E)
        comp.add_projection(C, MappingProjection(sender=C, receiver=E), E)
        comp.add_projection(D, MappingProjection(sender=D, receiver=E), E)
        comp._analyze_graph()
        inputs_dict = {A: [5],
                       B: [5]}
        sched = Scheduler(composition=comp)
        output = comp.run(
            inputs=inputs_dict,
            scheduler_processing=sched
        )
        assert 250 == output[0][0]

    def test_run_5_mechanisms_2_origins_1_terminal_hard_clamp(self):
        # HARD_CLAMP TBI

        # recurrent projection ignored on the second execution of A
        #          __
        #         |  |
        # 5 -#2-> x  |
        # 5 -#1-> A -^--> C --
        #                       ==> E
        # 5 ----> B ----> D --

        # 5 x 1 = 5 ----> 5 x 5 = 25 --
        #                                25 + 25 = 50  ==> 50 * 5 = 250
        # 5 * 1 = 5 ----> 5 x 5 = 25 --

        comp = Composition()
        A = RecurrentTransferMechanism(name="A", function=Linear(slope=1.0))
        B = TransferMechanism(name="B", function=Linear(slope=1.0))
        C = TransferMechanism(name="C", function=Linear(slope=5.0))
        D = TransferMechanism(name="D", function=Linear(slope=5.0))
        E = TransferMechanism(name="E", function=Linear(slope=5.0))
        comp.add_mechanism(A)
        comp.add_mechanism(B)
        comp.add_mechanism(C)
        comp.add_mechanism(D)
        comp.add_projection(A, MappingProjection(sender=A, receiver=C), C)
        comp.add_projection(B, MappingProjection(sender=B, receiver=D), D)
        comp.add_mechanism(E)
        comp.add_projection(C, MappingProjection(sender=C, receiver=E), E)
        comp.add_projection(D, MappingProjection(sender=D, receiver=E), E)
        comp._analyze_graph()
        inputs_dict = {A: [5],
                       B: [5]}
        sched = Scheduler(composition=comp)
        sched.add_condition(A, EveryNPasses(1))
        sched.add_condition(B, EveryNCalls(A, 2))
        sched.add_condition(C, AfterNCalls(A, 2))
        sched.add_condition(D, AfterNCalls(A, 2))
        sched.add_condition(E, AfterNCalls(C, 1))
        sched.add_condition(E, AfterNCalls(D, 1))
        output = comp.run(
            inputs=inputs_dict,
            scheduler_processing=sched,
            clamp_input=HARD_CLAMP
        )
        assert 250 == output[0][0]

    def test_run_5_mechanisms_2_origins_1_terminal_soft_clamp(self):
        # recurrent projection combines with input on the second execution of A
        #          _r_
        #         |   |
        # 5 -#2-> V   |
        # 5 -#1-> A --^ --> C --
        #                       ==> E
        # 5 ----> B ------> D --

        # 5 x 1 = 5 ----> 5 x 5 = 25 --
        #                                25 + 25 = 50  ==> 50 * 5 = 250
        # 5 * 1 = 5 ----> 5 x 5 = 25 --

        comp = Composition()
        A = RecurrentTransferMechanism(name="A", function=Linear(slope=1.0))
        B = TransferMechanism(name="B", function=Linear(slope=1.0))
        C = TransferMechanism(name="C", function=Linear(slope=5.0))
        D = TransferMechanism(name="D", function=Linear(slope=5.0))
        E = TransferMechanism(name="E", function=Linear(slope=5.0))
        comp.add_mechanism(A)
        comp.add_mechanism(B)
        comp.add_mechanism(C)
        comp.add_mechanism(D)
        comp.add_projection(A, MappingProjection(sender=A, receiver=C), C)
        comp.add_projection(B, MappingProjection(sender=B, receiver=D), D)
        comp.add_mechanism(E)
        comp.add_projection(C, MappingProjection(sender=C, receiver=E), E)
        comp.add_projection(D, MappingProjection(sender=D, receiver=E), E)
        comp._analyze_graph()
        inputs_dict = {A: [5],
                       B: [5]}
        sched = Scheduler(composition=comp)
        sched.add_condition(A, EveryNPasses(1))
        sched.add_condition(B, EveryNCalls(A, 2))
        sched.add_condition(C, AfterNCalls(A, 2))
        sched.add_condition(D, AfterNCalls(A, 2))
        sched.add_condition(E, AfterNCalls(C, 1))
        sched.add_condition(E, AfterNCalls(D, 1))
        output = comp.run(
            inputs=inputs_dict,
            scheduler_processing=sched,
            clamp_input=SOFT_CLAMP
        )
        assert 375 == output[0][0]

    def test_run_5_mechanisms_2_origins_1_terminal_none_clamp(self):
        # input ignored on the second execution of A
        #          __
        #         |  |
        #         V  |
        # 5 -#1-> A -^--> C --
        #                       ==> E
        # 5 ----> B ----> D --

        # 5 x 1 = 5 ----> 5 x 5 = 25 --
        #                                25 + 25 = 50  ==> 50 * 5 = 250
        # 5 * 1 = 5 ----> 5 x 5 = 25 --

        comp = Composition()
        A = RecurrentTransferMechanism(name="A", function=Linear(slope=2.0))
        B = TransferMechanism(name="B", function=Linear(slope=1.0))
        C = TransferMechanism(name="C", function=Linear(slope=5.0))
        D = TransferMechanism(name="D", function=Linear(slope=5.0))
        E = TransferMechanism(name="E", function=Linear(slope=5.0))
        comp.add_mechanism(A)
        comp.add_mechanism(B)
        comp.add_mechanism(C)
        comp.add_mechanism(D)
        comp.add_projection(A, MappingProjection(sender=A, receiver=C), C)
        comp.add_projection(B, MappingProjection(sender=B, receiver=D), D)
        comp.add_mechanism(E)
        comp.add_projection(C, MappingProjection(sender=C, receiver=E), E)
        comp.add_projection(D, MappingProjection(sender=D, receiver=E), E)
        comp._analyze_graph()
        inputs_dict = {A: [5],
                       B: [5]}
        sched = Scheduler(composition=comp)
        sched.add_condition(A, EveryNPasses(1))
        sched.add_condition(B, EveryNCalls(A, 2))
        sched.add_condition(C, AfterNCalls(A, 2))
        sched.add_condition(D, AfterNCalls(A, 2))
        sched.add_condition(E, AfterNCalls(C, 1))
        sched.add_condition(E, AfterNCalls(D, 1))
        output = comp.run(
            inputs=inputs_dict,
            scheduler_processing=sched,
            clamp_input=PULSE_CLAMP
        )
        assert 625 == output[0][0]


    def test_run_5_mechanisms_2_origins_1_terminal_both_clamp(self):

        #          __
        #         |  |
        #         V  |
        # 5 -#1-> A -^--> C --
        #                       ==> E
        # 5 ----> B ----> D --


        #         v Recurrent
        # 5 * 1 = (5 + 5) x 1 = 10
        # 5 x 1 = 5 ---->      10 x 5 = 50 --
        #                                       50 + 25 = 75  ==> 75 * 5 = 375
        # 5 * 1 = 5 ---->       5 x 5 = 25 --

        comp = Composition()
        A = RecurrentTransferMechanism(name="A", function=Linear(slope=1.0))
        B = RecurrentTransferMechanism(name="B", function=Linear(slope=1.0))
        C = TransferMechanism(name="C", function=Linear(slope=5.0))
        D = TransferMechanism(name="D", function=Linear(slope=5.0))
        E = TransferMechanism(name="E", function=Linear(slope=5.0))
        comp.add_mechanism(A)
        comp.add_mechanism(B)
        comp.add_mechanism(C)
        comp.add_mechanism(D)
        comp.add_projection(A, MappingProjection(sender=A, receiver=C), C)
        comp.add_projection(B, MappingProjection(sender=B, receiver=D), D)
        comp.add_mechanism(E)
        comp.add_projection(C, MappingProjection(sender=C, receiver=E), E)
        comp.add_projection(D, MappingProjection(sender=D, receiver=E), E)
        comp._analyze_graph()
        inputs_dict = {A: [5],
                       B: [5]}
        sched = Scheduler(composition=comp)
        sched.add_condition(A, EveryNPasses(1))
        sched.add_condition(B, EveryNPasses(1))
        sched.add_condition(B, EveryNCalls(A, 1))
        sched.add_condition(C, AfterNCalls(A, 2))
        sched.add_condition(D, AfterNCalls(A, 2))
        sched.add_condition(E, AfterNCalls(C, 1))
        sched.add_condition(E, AfterNCalls(D, 1))
        output = comp.run(
            inputs=inputs_dict,
            scheduler_processing=sched,
            clamp_input={A: SOFT_CLAMP,
                         B: HARD_CLAMP}
        )
        assert 375 == output[0][0]



    def test_run_2_mechanisms_with_scheduling_AAB_integrator(self):
        comp = Composition()

        A = IntegratorMechanism(name="A [integrator]", default_input_value=2.0, function=SimpleIntegrator(rate=1.0))
        # (1) value = 0 + (5.0 * 1.0) + 0  --> return 5.0
        # (2) value = 5.0 + (5.0 * 1.0) + 0  --> return 10.0
        B = TransferMechanism(name="B [transfer]", function=Linear(slope=5.0))
        # value = 10.0 * 5.0 --> return 50.0
        comp.add_mechanism(A)
        comp.add_mechanism(B)
        comp.add_projection(A, MappingProjection(sender=A, receiver=B), B)
        comp._analyze_graph()
        inputs_dict = {A: [5]}
        sched = Scheduler(composition=comp)
        sched.add_condition(B, EveryNCalls(A, 2))
        output = comp.run(
            inputs=inputs_dict,
            scheduler_processing=sched
        )
        assert 50.0 == output[0][0]

    def test_run_2_mechanisms_with_scheduling_AAB_transfer(self):
        comp = Composition()

        A = TransferMechanism(name="A [transfer]", function=Linear(slope=2.0))
        # (1) value = 5.0 * 2.0  --> return 10.0
        # (2) value = 5.0 * 2.0  --> return 10.0
        # ** TransferMechanism runs with the SAME input **
        B = TransferMechanism(name="B [transfer]", function=Linear(slope=5.0))
        # value = 10.0 * 5.0 --> return 50.0
        comp.add_mechanism(A)
        comp.add_mechanism(B)
        comp.add_projection(A, MappingProjection(sender=A, receiver=B), B)
        comp._analyze_graph()
        inputs_dict = {A: [5]}
        sched = Scheduler(composition=comp)
        sched.add_condition(B, EveryNCalls(A, 2))
        output = comp.run(
            inputs=inputs_dict,
            scheduler_processing=sched
        )
        assert 50.0 == output[0][0]

    def test_run_2_mechanisms_with_multiple_trials_of_input_values(self):
        comp = Composition()

        A = TransferMechanism(name="A [transfer]", function=Linear(slope=2.0))
        B = TransferMechanism(name="B [transfer]", function=Linear(slope=5.0))
        comp.add_mechanism(A)
        comp.add_mechanism(B)
        comp.add_projection(A, MappingProjection(sender=A, receiver=B), B)
        comp._analyze_graph()
        inputs_dict = {A: [1, 2, 3, 4]}
        sched = Scheduler(composition=comp)
        output = comp.run(
            inputs=inputs_dict,
            scheduler_processing=sched
        )

        assert 40.0 == output[0][0]

    def test_sender_receiver_not_specified(self):
        comp = Composition()

        A = TransferMechanism(name="A [transfer]", function=Linear(slope=2.0))
        B = TransferMechanism(name="B [transfer]", function=Linear(slope=5.0))
        comp.add_mechanism(A)
        comp.add_mechanism(B)
        comp.add_projection(A, MappingProjection(), B)
        comp._analyze_graph()
        inputs_dict = {A: [1, 2, 3, 4]}
        sched = Scheduler(composition=comp)
        output = comp.run(
            inputs=inputs_dict,
            scheduler_processing=sched
        )

        assert 40.0 == output[0][0]

    def test_run_2_mechanisms_reuse_input(self):
        comp = Composition()
        A = IntegratorMechanism(default_input_value=1.0, function=Linear(slope=5.0))
        B = TransferMechanism(function=Linear(slope=5.0))
        comp.add_mechanism(A)
        comp.add_mechanism(B)
        comp.add_projection(A, MappingProjection(sender=A, receiver=B), B)
        comp._analyze_graph()
        inputs_dict = {A: [5]}
        sched = Scheduler(composition=comp)
        output = comp.run(
            inputs=inputs_dict,
            scheduler_processing=sched,
            num_trials=5
        )
        assert 125 == output[0][0]

    def test_run_2_mechanisms_incorrect_trial_spec(self):
        comp = Composition()
        A = IntegratorMechanism(default_input_value=1.0, function=Linear(slope=5.0))
        B = TransferMechanism(function=Linear(slope=5.0))
        comp.add_mechanism(A)
        comp.add_mechanism(B)
        comp.add_projection(A, MappingProjection(sender=A, receiver=B), B)
        comp._analyze_graph()
        inputs_dict = {A: [[5], [4], [3]]}
        sched = Scheduler(composition=comp)
        with pytest.raises(CompositionError) as error_text:
            comp.run(
                inputs=inputs_dict,
                scheduler_processing=sched,
                num_trials=5
            )
        assert "number of trials" in str(error_text.value) and "does not match the length" in str(error_text.value)

    def test_run_2_mechanisms_double_trial_specs(self):
        comp = Composition()
        A = IntegratorMechanism(default_input_value=1.0, function=Linear(slope=5.0))
        B = TransferMechanism(function=Linear(slope=5.0))
        comp.add_mechanism(A)
        comp.add_mechanism(B)
        comp.add_projection(A, MappingProjection(sender=A, receiver=B), B)
        comp._analyze_graph()
        inputs_dict = {A: [[5], [4], [3]]}
        sched = Scheduler(composition=comp)
        output = comp.run(
            inputs=inputs_dict,
            scheduler_processing=sched,
            num_trials=3
        )
        assert 75 == output[0][0]

    def test_execute_composition(self):
        comp = Composition()
        A = IntegratorMechanism(default_input_value=1.0, function=Linear(slope=5.0))
        B = TransferMechanism(function=Linear(slope=5.0))
        comp.add_mechanism(A)
        comp.add_mechanism(B)
        comp.add_projection(A, MappingProjection(sender=A, receiver=B), B)
        comp._analyze_graph()
        inputs_dict = {A: 3}
        sched = Scheduler(composition=comp)
        output = comp.execute(
            inputs=inputs_dict,
            scheduler_processing=sched
        )
        assert 75 == output[0][0]

    def test_LPP(self):

        comp = Composition()
        A = TransferMechanism(name="A", function=Linear(slope=2.0))   # 1 x 2 = 2
        B = TransferMechanism(name="B", function=Linear(slope=2.0))   # 2 x 2 = 4
        C = TransferMechanism(name="C", function=Linear(slope=2.0))   # 4 x 2 = 8
        D = TransferMechanism(name="D", function=Linear(slope=2.0))   # 8 x 2 = 16
        E = TransferMechanism(name="E", function=Linear(slope=2.0))  # 16 x 2 = 32
        comp.add_linear_processing_pathway([A, B, C, D, E])
        comp._analyze_graph()
        inputs_dict = {A: [[1]]}
        sched = Scheduler(composition=comp)
        output = comp.execute(
            inputs=inputs_dict,
            scheduler_processing=sched
        )
        assert 32 == output[0][0]

    def test_LPP_with_projections(self):
        comp = Composition()
        A = TransferMechanism(name="A", function=Linear(slope=2.0))  # 1 x 2 = 2
        B = TransferMechanism(name="B", function=Linear(slope=2.0))  # 2 x 2 = 4
        C = TransferMechanism(name="C", function=Linear(slope=2.0))  # 4 x 2 = 8
        D = TransferMechanism(name="D", function=Linear(slope=2.0))  # 8 x 2 = 16
        E = TransferMechanism(name="E", function=Linear(slope=2.0))  # 16 x 2 = 32
        A_to_B = MappingProjection(sender=A, receiver=B)
        D_to_E = MappingProjection(sender=D, receiver=E)
        comp.add_linear_processing_pathway([A, A_to_B, B, C, D, D_to_E, E])
        comp._analyze_graph()
        inputs_dict = {A: [[1]]}
        sched = Scheduler(composition=comp)
        output = comp.execute(
            inputs=inputs_dict,
            scheduler_processing=sched
        )
        assert 32 == output[0][0]

    def test_LPP_end_with_projection(self):
        comp = Composition()
        A = TransferMechanism(name="A", function=Linear(slope=2.0))
        B = TransferMechanism(name="B", function=Linear(slope=2.0))
        C = TransferMechanism(name="C", function=Linear(slope=2.0))
        D = TransferMechanism(name="D", function=Linear(slope=2.0))
        E = TransferMechanism(name="E", function=Linear(slope=2.0))
        A_to_B = MappingProjection(sender=A, receiver=B)
        D_to_E = MappingProjection(sender=D, receiver=E)
        with pytest.raises(CompositionError) as error_text:
            comp.add_linear_processing_pathway([A, A_to_B, B, C, D, E, D_to_E])

        assert "A projection cannot be the last item in a linear processing pathway." in str(error_text.value)

    def test_LPP_two_projections_in_a_row(self):
        comp = Composition()
        A = TransferMechanism(name="A", function=Linear(slope=2.0))
        B = TransferMechanism(name="B", function=Linear(slope=2.0))
        C = TransferMechanism(name="C", function=Linear(slope=2.0))
        A_to_B = MappingProjection(sender=A, receiver=B)
        B_to_C = MappingProjection(sender=B, receiver=C)
        with pytest.raises(CompositionError) as error_text:
            comp.add_linear_processing_pathway([A, B_to_C, A_to_B, B, C])

        assert "A projection in a linear processing pathway must be preceded by a mechanism and followed by a mechanism" \
               in str(error_text.value)

    def test_LPP_start_with_projection(self):
        comp = Composition()
        Nonsense_Projection = MappingProjection()
        A = TransferMechanism(name="A", function=Linear(slope=2.0))
        B = TransferMechanism(name="B", function=Linear(slope=2.0))
        with pytest.raises(CompositionError) as error_text:
            comp.add_linear_processing_pathway([Nonsense_Projection, A, B])

        assert "The first item in a linear processing pathway must be a mechanism." in str(
            error_text.value)

    def test_LPP_wrong_component(self):
        comp = Composition()
        Nonsense = "string"
        A = TransferMechanism(name="A", function=Linear(slope=2.0))
        B = TransferMechanism(name="B", function=Linear(slope=2.0))
        with pytest.raises(CompositionError) as error_text:
            comp.add_linear_processing_pathway([A, Nonsense, B])

        assert "A linear processing pathway must be made up of projections and mechanisms." in str(
            error_text.value)

    def test_LPP_two_origins_one_terminal(self):
        # A ----> C --
        #              ==> E
        # B ----> D --

        # 5 x 1 = 5 ----> 5 x 5 = 25 --
        #                                25 + 25 = 50  ==> 50 * 5 = 250
        # 5 * 1 = 5 ----> 5 x 5 = 25 --

        comp = Composition()
        A = TransferMechanism(name="A", function=Linear(slope=1.0))
        B = TransferMechanism(name="B", function=Linear(slope=1.0))
        C = TransferMechanism(name="C", function=Linear(slope=5.0))
        D = TransferMechanism(name="D", function=Linear(slope=5.0))
        E = TransferMechanism(name="E", function=Linear(slope=5.0))
        comp.add_linear_processing_pathway([A, C, E])
        comp.add_linear_processing_pathway([B, D, E])
        comp._analyze_graph()
        inputs_dict = {A: [5],
                       B: [5]}
        sched = Scheduler(composition=comp)
        output = comp.run(
            inputs=inputs_dict,
            scheduler_processing=sched
        )
        assert 250 == output[0][0]


class TestCallBeforeAfterTimescale:

    def test_call_before_record_timescale(self):
        time_step_array = []
        trial_array = []
        pass_array = []

        def cb_timestep(scheduler, arr):
            def record_timestep():

                arr.append(scheduler.times[TimeScale.TIME_STEP][TimeScale.TIME_STEP])

            return record_timestep

        def cb_pass(scheduler, arr):

            def record_pass():

                arr.append(scheduler.times[TimeScale.RUN][TimeScale.PASS])

            return record_pass

        def cb_trial(scheduler, arr):

            def record_trial():

                arr.append(scheduler.times[TimeScale.LIFE][TimeScale.TRIAL])

            return record_trial

        comp = Composition()

        A = TransferMechanism(name="A [transfer]", function=Linear(slope=2.0))
        B = TransferMechanism(name="B [transfer]", function=Linear(slope=5.0))
        comp.add_mechanism(A)
        comp.add_mechanism(B)
        comp.add_projection(A, MappingProjection(sender=A, receiver=B), B)
        comp._analyze_graph()
        inputs_dict = {A: [1, 2, 3, 4]}
        sched = Scheduler(composition=comp)

        comp.run(
            inputs=inputs_dict,
            scheduler_processing=sched,
            call_before_time_step=cb_timestep(sched, time_step_array),
            call_before_trial=cb_trial(sched, trial_array),
            call_before_pass=cb_pass(sched, pass_array)
        )

        assert time_step_array == [0, 1, 0, 1, 0, 1, 0, 1]
        assert trial_array == [0, 1, 2, 3]
        assert pass_array == [0, 1, 2, 3]

<<<<<<< HEAD
    def test_call_beforeafter_values_onepass(self):

        def record_values(d, time_scale, *mechs):
            if time_scale not in d:
                d[time_scale] = {}
            for mech in mechs:
                if mech not in d[time_scale]:
                    d[time_scale][mech] = []
                if mech.value is None:
                    d[time_scale][mech].append(np.nan)
                else:
                    d[time_scale][mech].append(mech.value)

        comp = Composition()

        A = TransferMechanism(name="A [transfer]", function=Linear(slope=2.0))
        B = TransferMechanism(name="B [transfer]", function=Linear(slope=5.0))
        comp.add_mechanism(A)
        comp.add_mechanism(B)
        comp.add_projection(A, MappingProjection(sender=A, receiver=B), B)
        comp._analyze_graph()
        inputs_dict = {A: [1, 2, 3, 4]}
        sched = Scheduler(composition=comp)

        before = {}
        after = {}

        before_expected = {
            TimeScale.TIME_STEP: {
                A: [np.nan, 2, 2, 4, 4, 6, 6, 8],
                B: [np.nan, np.nan, 10, 10, 20, 20, 30, 30]
            },
            TimeScale.PASS: {
                A: [np.nan, 2, 4, 6],
                B: [np.nan, 10, 20, 30]
            },
            TimeScale.TRIAL: {
                A: [np.nan, 2, 4, 6],
                B: [np.nan, 10, 20, 30]
            },
        }

        after_expected = {
            TimeScale.TIME_STEP: {
                A: [2, 2, 4, 4, 6, 6, 8, 8],
                B: [np.nan, 10, 10, 20, 20, 30, 30, 40]
            },
            TimeScale.PASS: {
                A: [2, 4, 6, 8],
                B: [10, 20, 30, 40]
            },
            TimeScale.TRIAL: {
                A: [2, 4, 6, 8],
                B: [10, 20, 30, 40]
            },
        }

        comp.run(
            inputs=inputs_dict,
            scheduler_processing=sched,
            call_before_time_step=functools.partial(record_values, before, TimeScale.TIME_STEP, A, B),
            call_before_pass=functools.partial(record_values, before, TimeScale.PASS, A, B),
            call_before_trial=functools.partial(record_values, before, TimeScale.TRIAL, A, B),
            call_after_time_step=functools.partial(record_values, after, TimeScale.TIME_STEP, A, B),
            call_after_pass=functools.partial(record_values, after, TimeScale.PASS, A, B),
            call_after_trial=functools.partial(record_values, after, TimeScale.TRIAL, A, B),
        )

        for ts in before_expected:
            for mech in before_expected[ts]:
                np.testing.assert_allclose(before[ts][mech], before_expected[ts][mech], err_msg='Failed on before[{0}][{1}]'.format(ts, mech))

        for ts in after_expected:
            for mech in after_expected[ts]:
                comp = []
                for x in after[ts][mech]:
                    try:
                        comp.append(x[0][0])
                    except TypeError:
                        comp.append(x)
                np.testing.assert_allclose(comp, after_expected[ts][mech], err_msg='Failed on after[{0}][{1}]'.format(ts, mech))

    def test_call_beforeafter_values_twopass(self):

        def record_values(d, time_scale, *mechs):
            if time_scale not in d:
                d[time_scale] = {}
            for mech in mechs:
                if mech not in d[time_scale]:
                    d[time_scale][mech] = []
                if mech.value is None:
                    d[time_scale][mech].append(np.nan)
                else:
                    d[time_scale][mech].append(mech.value)

        comp = Composition()

        A = IntegratorMechanism(name="A [transfer]", function=SimpleIntegrator(rate=1))
        B = IntegratorMechanism(name="B [transfer]", function=SimpleIntegrator(rate=2))
        comp.add_mechanism(A)
        comp.add_mechanism(B)
        comp.add_projection(A, MappingProjection(sender=A, receiver=B), B)
        comp._analyze_graph()
        inputs_dict = {A: [1, 2]}
        sched = Scheduler(composition=comp)
        sched.add_condition(B, EveryNCalls(A, 2))

        before = {}
        after = {}

        before_expected = {
            TimeScale.TIME_STEP: {
                A: [
                    np.nan, 1, 2,
                    2, 4, 6,
                ],
                B: [
                    np.nan, np.nan, np.nan,
                    4, 4, 4,
                ]
            },
            TimeScale.PASS: {
                A: [
                    np.nan, 1,
                    2, 4,
                ],
                B: [
                    np.nan, np.nan,
                    4, 4,
                ]
            },
            TimeScale.TRIAL: {
                A: [np.nan, 2],
                B: [np.nan, 4]
            },
        }

        after_expected = {
            TimeScale.TIME_STEP: {
                A: [
                    1, 2, 2,
                    4, 6, 6,
                ],
                B: [
                    np.nan, np.nan, 4,
                    4, 4, 16,
                ]
            },
            TimeScale.PASS: {
                A: [
                    1, 2,
                    4, 6,
                ],
                B: [
                    np.nan, 4,
                    4, 16,
                ]
            },
            TimeScale.TRIAL: {
                A: [2, 6],
                B: [4, 16]
            },
        }

        comp.run(
            inputs=inputs_dict,
            scheduler_processing=sched,
            call_before_time_step=functools.partial(record_values, before, TimeScale.TIME_STEP, A, B),
            call_before_pass=functools.partial(record_values, before, TimeScale.PASS, A, B),
            call_before_trial=functools.partial(record_values, before, TimeScale.TRIAL, A, B),
            call_after_time_step=functools.partial(record_values, after, TimeScale.TIME_STEP, A, B),
            call_after_pass=functools.partial(record_values, after, TimeScale.PASS, A, B),
            call_after_trial=functools.partial(record_values, after, TimeScale.TRIAL, A, B),
        )

        for ts in before_expected:
            for mech in before_expected[ts]:
                np.testing.assert_allclose(before[ts][mech], before_expected[ts][mech], err_msg='Failed on before[{0}][{1}]'.format(ts, mech))

        for ts in after_expected:
            for mech in after_expected[ts]:
                comp = []
                for x in after[ts][mech]:
                    try:
                        comp.append(x[0][0])
                    except TypeError:
                        comp.append(x)
                np.testing.assert_allclose(comp, after_expected[ts][mech], err_msg='Failed on after[{0}][{1}]'.format(ts, mech))

    # when self.sched is ready:
=======
class TestSystem:
    def test_run_2_mechanisms_default_input_1(self):
        sys = System()
        A = IntegratorMechanism(default_input_value=1.0, function=Linear(slope=5.0))
        B = TransferMechanism(function=Linear(slope=5.0))
        sys.add_mechanism(A)
        sys.add_mechanism(B)
        sys.add_projection(A, MappingProjection(sender=A, receiver=B), B)
        sys._analyze_graph()
        sched = Scheduler(composition=sys)
        output = sys.run(
            scheduler_processing=sched
        )
        assert 25 == output[0][0]

    def test_run_2_mechanisms_input_5(self):
        sys = System()
        A = IntegratorMechanism(default_input_value=1.0, function=Linear(slope=5.0))
        B = TransferMechanism(function=Linear(slope=5.0))
        sys.add_mechanism(A)
        sys.add_mechanism(B)
        sys.add_projection(A, MappingProjection(sender=A, receiver=B), B)
        sys._analyze_graph()
        inputs_dict = {A: [5]}
        sched = Scheduler(composition=sys)
        output = sys.run(
            inputs=inputs_dict,
            scheduler_processing=sched
        )
        assert 125 == output[0][0]
                        # when self.sched is ready:
>>>>>>> fb22d483
    # def test_run_default_scheduler(self):
    #     comp = Composition()
    #     A = IntegratorMechanism(default_input_value=1.0, function=Linear(slope=5.0))
    #     B = TransferMechanism(function=Linear(slope=5.0))
    #     comp.add_mechanism(A)
    #     comp.add_mechanism(B)
    #     comp.add_projection(A, MappingProjection(sender=A, receiver=B), B)
    #     comp._analyze_graph()
    #     inputs_dict = {A: [[5], [4], [3]]}
    #     output = comp.run(
    #         inputs=inputs_dict,
    #         num_trials=3
    #     )
    #     assert 75 == output[0][0]

    # def test_multilayer_no_learning(self):
    #     Input_Layer = TransferMechanism(
    #         name='Input Layer',
    #         function=Logistic,
    #         default_input_value=np.zeros((2,)),
    #     )
    #
    #     Hidden_Layer_1 = TransferMechanism(
    #         name='Hidden Layer_1',
    #         function=Logistic(),
    #         default_input_value=np.zeros((5,)),
    #     )
    #
    #     Hidden_Layer_2 = TransferMechanism(
    #         name='Hidden Layer_2',
    #         function=Logistic(),
    #         default_input_value=[0, 0, 0, 0],
    #     )
    #
    #     Output_Layer = TransferMechanism(
    #         name='Output Layer',
    #         function=Logistic,
    #         default_input_value=[0, 0, 0],
    #     )
    #
    #     Input_Weights_matrix = (np.arange(2 * 5).reshape((2, 5)) + 1) / (2 * 5)
    #
    #     Input_Weights = MappingProjection(
    #         name='Input Weights',
    #         matrix=Input_Weights_matrix,
    #     )
    #
    #     comp = Composition()
    #     comp.add_mechanism(Input_Layer)
    #     comp.add_mechanism(Hidden_Layer_1)
    #     comp.add_mechanism(Hidden_Layer_2)
    #     comp.add_mechanism(Output_Layer)
    #
    #     comp.add_projection(Input_Layer, Input_Weights, Hidden_Layer_1)
    #     comp.add_projection(Hidden_Layer_1, MappingProjection(), Hidden_Layer_2)
    #     comp.add_projection(Hidden_Layer_2, MappingProjection(), Output_Layer)
    #
    #     comp._analyze_graph()
    #     stim_list = {Input_Layer: [[-1, 30]]}
    #     sched = Scheduler(composition=comp)
    #     output = comp.run(
    #         inputs=stim_list,
    #         scheduler_processing=sched,
    #         num_trials=10
    #     )
    #
    #     # p = process(
    #     #     default_input_value=[0, 0],
    #     #     pathway=[
    #     #         Input_Layer,
    #     #         # The following reference to Input_Weights is needed to use it in the pathway
    #     #         #    since it's sender and receiver args are not specified in its declaration above
    #     #         Input_Weights,
    #     #         Hidden_Layer_1,
    #     #         # No projection specification is needed here since the sender arg for Middle_Weights
    #     #         #    is Hidden_Layer_1 and its receiver arg is Hidden_Layer_2
    #     #         # Middle_Weights,
    #     #         Hidden_Layer_2,
    #     #         # Output_Weights does not need to be listed for the same reason as Middle_Weights
    #     #         # If Middle_Weights and/or Output_Weights is not declared above, then the process
    #     #         #    will assign a default for missing projection
    #     #         # Output_Weights,
    #     #         Output_Layer
    #     #     ],
    #     #     clamp_input=SOFT_CLAMP,
    #     #     target=[0, 0, 1]
    #     #
    #     #
    #     # )
    #     #
    #     # s.run(
    #     #     num_executions=10,
    #     #     inputs=stim_list,
    #     # )
    #
    #     expected_Output_Layer_output = [np.array([0.97988347, 0.97988347, 0.97988347])]
    #
    #     np.testing.assert_allclose(expected_Output_Layer_output, Output_Layer.output_values)<|MERGE_RESOLUTION|>--- conflicted
+++ resolved
@@ -4,6 +4,8 @@
 import pytest
 
 from timeit import timeit
+
+import pytest
 
 from PsyNeuLink.Components.Functions.Function import Linear, SimpleIntegrator
 from PsyNeuLink.Components.Mechanisms.Mechanism import mechanism
@@ -11,18 +13,12 @@
 from PsyNeuLink.Components.Mechanisms.ProcessingMechanisms.TransferMechanism import TransferMechanism
 from PsyNeuLink.Components.Mechanisms.ProcessingMechanisms.RecurrentTransferMechanism import RecurrentTransferMechanism
 from PsyNeuLink.Components.Projections.PathwayProjections.MappingProjection import MappingProjection
-<<<<<<< HEAD
 from PsyNeuLink.Composition import Composition, CompositionError, MechanismRole
-from PsyNeuLink.Scheduling.Condition import EveryNCalls
-from PsyNeuLink.Scheduling.Scheduler import Scheduler
-from PsyNeuLink.Scheduling.TimeScale import TimeScale
-=======
 from PsyNeuLink.Scheduling.Condition import EveryNCalls, AfterCall, AfterNCalls, EveryNPasses, Any
 from PsyNeuLink.Scheduling.Scheduler import Scheduler
-from PsyNeuLink.composition import Composition, CompositionError, MechanismRole, System
-from PsyNeuLink.Globals.TimeScale import TimeScale, CurrentTime, CentralClock
+from PsyNeuLink.Composition import Composition, CompositionError, MechanismRole, System
+from PsyNeuLink.Scheduling.TimeScale import TimeScale, CurrentTime, CentralClock
 from PsyNeuLink.Globals.Keywords import HARD_CLAMP, SOFT_CLAMP, PULSE_CLAMP
->>>>>>> fb22d483
 
 logger = logging.getLogger(__name__)
 
@@ -1309,7 +1305,36 @@
         assert trial_array == [0, 1, 2, 3]
         assert pass_array == [0, 1, 2, 3]
 
-<<<<<<< HEAD
+class TestSystem:
+    def test_run_2_mechanisms_default_input_1(self):
+        sys = System()
+        A = IntegratorMechanism(default_input_value=1.0, function=Linear(slope=5.0))
+        B = TransferMechanism(function=Linear(slope=5.0))
+        sys.add_mechanism(A)
+        sys.add_mechanism(B)
+        sys.add_projection(A, MappingProjection(sender=A, receiver=B), B)
+        sys._analyze_graph()
+        sched = Scheduler(composition=sys)
+        output = sys.run(
+            scheduler_processing=sched
+        )
+        assert 25 == output[0][0]
+
+    def test_run_2_mechanisms_input_5(self):
+        sys = System()
+        A = IntegratorMechanism(default_input_value=1.0, function=Linear(slope=5.0))
+        B = TransferMechanism(function=Linear(slope=5.0))
+        sys.add_mechanism(A)
+        sys.add_mechanism(B)
+        sys.add_projection(A, MappingProjection(sender=A, receiver=B), B)
+        sys._analyze_graph()
+        inputs_dict = {A: [5]}
+        sched = Scheduler(composition=sys)
+        output = sys.run(
+            inputs=inputs_dict,
+            scheduler_processing=sched
+        )
+        assert 125 == output[0][0]
     def test_call_beforeafter_values_onepass(self):
 
         def record_values(d, time_scale, *mechs):
@@ -1500,39 +1525,6 @@
                 np.testing.assert_allclose(comp, after_expected[ts][mech], err_msg='Failed on after[{0}][{1}]'.format(ts, mech))
 
     # when self.sched is ready:
-=======
-class TestSystem:
-    def test_run_2_mechanisms_default_input_1(self):
-        sys = System()
-        A = IntegratorMechanism(default_input_value=1.0, function=Linear(slope=5.0))
-        B = TransferMechanism(function=Linear(slope=5.0))
-        sys.add_mechanism(A)
-        sys.add_mechanism(B)
-        sys.add_projection(A, MappingProjection(sender=A, receiver=B), B)
-        sys._analyze_graph()
-        sched = Scheduler(composition=sys)
-        output = sys.run(
-            scheduler_processing=sched
-        )
-        assert 25 == output[0][0]
-
-    def test_run_2_mechanisms_input_5(self):
-        sys = System()
-        A = IntegratorMechanism(default_input_value=1.0, function=Linear(slope=5.0))
-        B = TransferMechanism(function=Linear(slope=5.0))
-        sys.add_mechanism(A)
-        sys.add_mechanism(B)
-        sys.add_projection(A, MappingProjection(sender=A, receiver=B), B)
-        sys._analyze_graph()
-        inputs_dict = {A: [5]}
-        sched = Scheduler(composition=sys)
-        output = sys.run(
-            inputs=inputs_dict,
-            scheduler_processing=sched
-        )
-        assert 125 == output[0][0]
-                        # when self.sched is ready:
->>>>>>> fb22d483
     # def test_run_default_scheduler(self):
     #     comp = Composition()
     #     A = IntegratorMechanism(default_input_value=1.0, function=Linear(slope=5.0))
