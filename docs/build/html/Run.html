

<!DOCTYPE html>
<!--[if IE 8]><html class="no-js lt-ie9" lang="en" > <![endif]-->
<!--[if gt IE 8]><!--> <html class="no-js" lang="en" > <!--<![endif]-->
<head>
  <meta charset="utf-8">
  
  <meta name="viewport" content="width=device-width, initial-scale=1.0">
  
  <title>Run &mdash; PsyNeuLink 0.1 documentation</title>
  

  
  

  

  
  
    

  

  
  
    <link rel="stylesheet" href="_static/css/theme.css" type="text/css" />
  

  

  
        <link rel="index" title="Index"
              href="genindex.html"/>
        <link rel="search" title="Search" href="search.html"/>
    <link rel="top" title="PsyNeuLink 0.1 documentation" href="index.html"/>
<<<<<<< HEAD
        <link rel="next" title="Component" href="Component.html"/>
        <link rel="prev" title="LearningProjection" href="LearningProjection.html"/> 
=======
        <link rel="next" title="Scheduler" href="Scheduler.html"/>
        <link rel="prev" title="GatingProjection" href="GatingProjection.html"/> 
>>>>>>> 769d0605

  
  <script src="_static/js/modernizr.min.js"></script>

</head>

<body class="wy-body-for-nav" role="document">

  <div class="wy-grid-for-nav">

    
    <nav data-toggle="wy-nav-shift" class="wy-nav-side">
      <div class="wy-side-scroll">
        <div class="wy-side-nav-search">
          

          
            <a href="index.html" class="icon icon-home"> PsyNeuLink
          

          
          </a>

          
            
            
              <div class="version">
                0.1
              </div>
            
          

          
<div role="search">
  <form id="rtd-search-form" class="wy-form" action="search.html" method="get">
    <input type="text" name="q" placeholder="Search docs" />
    <input type="hidden" name="check_keywords" value="yes" />
    <input type="hidden" name="area" value="default" />
  </form>
</div>

          
        </div>

        <div class="wy-menu wy-menu-vertical" data-spy="affix" role="navigation" aria-label="main navigation">
          
            
            
                <ul class="current">
<li class="toctree-l1"><a class="reference internal" href="System.html">System</a></li>
<li class="toctree-l1"><a class="reference internal" href="Process.html">Process</a></li>
<li class="toctree-l1"><a class="reference internal" href="Mechanism.html">Mechanism</a></li>
<li class="toctree-l1"><a class="reference internal" href="State.html">States</a></li>
<li class="toctree-l1"><a class="reference internal" href="Projection.html">Projection</a></li>
<li class="toctree-l1 current"><a class="current reference internal" href="#">Run</a><ul>
<li class="toctree-l2"><a class="reference internal" href="#overview">Overview</a><ul>
<li class="toctree-l3"><a class="reference internal" href="#scope-of-execution">Scope of Execution</a></li>
<li class="toctree-l3"><a class="reference internal" href="#timing">Timing</a></li>
<li class="toctree-l3"><a class="reference internal" href="#inputs">Inputs</a><ul>
<li class="toctree-l4"><a class="reference internal" href="#sequence-format">Sequence Format</a></li>
<li class="toctree-l4"><a class="reference internal" href="#mechanism-format">Mechanism Format</a></li>
</ul>
</li>
<li class="toctree-l3"><a class="reference internal" href="#initial-values">Initial Values</a></li>
<li class="toctree-l3"><a class="reference internal" href="#targets">Targets</a><ul>
<li class="toctree-l4"><a class="reference internal" href="#run-targets-sequence-format">Sequence Format</a></li>
<li class="toctree-l4"><a class="reference internal" href="#run-targets-mechanism-format">Mechanism Format</a></li>
<li class="toctree-l4"><a class="reference internal" href="#function-format">Function Format</a></li>
</ul>
</li>
</ul>
</li>
<li class="toctree-l2"><a class="reference internal" href="#class-reference">Class Reference</a></li>
</ul>
</li>
<li class="toctree-l1"><a class="reference internal" href="Scheduler.html">Scheduler</a></li>
<li class="toctree-l1"><a class="reference internal" href="Component.html">Component</a></li>
<li class="toctree-l1"><a class="reference internal" href="Function.html">Functions</a></li>
</ul>

            
          
        </div>
      </div>
    </nav>

    <section data-toggle="wy-nav-shift" class="wy-nav-content-wrap">

      
      <nav class="wy-nav-top" role="navigation" aria-label="top navigation">
        <i data-toggle="wy-nav-top" class="fa fa-bars"></i>
        <a href="index.html">PsyNeuLink</a>
      </nav>


      
      <div class="wy-nav-content">
        <div class="rst-content">
          

 



<div role="navigation" aria-label="breadcrumbs navigation">
  <ul class="wy-breadcrumbs">
    <li><a href="index.html">Docs</a> &raquo;</li>
      
    <li>Run</li>
      <li class="wy-breadcrumbs-aside">
        
          
            <a href="_sources/Run.txt" rel="nofollow"> View page source</a>
          
        
      </li>
  </ul>
  <hr/>
</div>
          <div role="main" class="document" itemscope="itemscope" itemtype="http://schema.org/Article">
           <div itemprop="articleBody">
            
  <div class="section" id="run">
<h1>Run<a class="headerlink" href="#run" title="Permalink to this headline">¶</a></h1>
<div class="toctree-wrapper compound">
<ul class="current">
<li class="toctree-l1 current"><a class="current reference internal" href="#">Run</a><ul>
<li class="toctree-l2"><a class="reference internal" href="#overview">Overview</a><ul>
<li class="toctree-l3"><a class="reference internal" href="#scope-of-execution">Scope of Execution</a></li>
<li class="toctree-l3"><a class="reference internal" href="#timing">Timing</a></li>
<li class="toctree-l3"><a class="reference internal" href="#inputs">Inputs</a></li>
<li class="toctree-l3"><a class="reference internal" href="#initial-values">Initial Values</a></li>
<li class="toctree-l3"><a class="reference internal" href="#targets">Targets</a></li>
</ul>
</li>
<li class="toctree-l2"><a class="reference internal" href="#class-reference">Class Reference</a></li>
</ul>
</li>
</ul>
</div>
<span class="target" id="module-Run"></span><div class="section" id="overview">
<h2>Overview<a class="headerlink" href="#overview" title="Permalink to this headline">¶</a></h2>
<p id="run-overview">The <code class="xref std std-keyword docutils literal"><span class="pre">run</span></code> function is used for executing a mechanism, process or system.  It can be called directly, however
it is typically invoked by calling the <code class="xref std std-keyword docutils literal"><span class="pre">run</span></code> method of the object to be run.  It  executes an object by
calling the object&#8217;s <code class="xref std std-keyword docutils literal"><span class="pre">execute</span></code> method.  While an object&#8217;s <code class="xref std std-keyword docutils literal"><span class="pre">execute</span></code> method can be called directly,
using its <code class="xref std std-keyword docutils literal"><span class="pre">run</span></code> method is much easier because it:</p>
<blockquote>
<div><ul class="simple">
<li>allows multiple rounds of execution to be run in sequence, whereas the <code class="xref std std-keyword docutils literal"><span class="pre">execute</span></code> method of an object
runs only a single execution of the object;</li>
</ul>
<ul class="simple">
<li>uses simpler formats for specifying <a class="reference internal" href="#run-inputs"><span class="std std-ref">inputs</span></a> and <a class="reference internal" href="#run-targets"><span class="std std-ref">targets</span></a>;</li>
</ul>
<ul class="simple">
<li>manages timing factors (such as updating the <code class="xref any docutils literal"><span class="pre">CentralClock</span></code> and presenting</li>
</ul>
<p>inputs in the correct <a class="reference internal" href="System.html#system-execution-phase"><span class="std std-ref">phase of execution</span></a> of a system.
..
* automatically aggregates results across executions and stores them in the results attribute of the object.</p>
</div></blockquote>
<p>Understanding a few basic concepts about how the <code class="xref std std-keyword docutils literal"><span class="pre">run</span></code> function operates will make it easier to use the
<code class="xref std std-keyword docutils literal"><span class="pre">execute</span></code> and <code class="xref std std-keyword docutils literal"><span class="pre">run</span></code> methods of PsyNeuLink objects.  These are discussed below.</p>
<div class="section" id="scope-of-execution">
<h3>Scope of Execution<a class="headerlink" href="#scope-of-execution" title="Permalink to this headline">¶</a></h3>
<p>When the <code class="xref std std-keyword docutils literal"><span class="pre">run</span></code> method of an object is called, it executes that object and all others within its scope of
execution.  For a <a class="reference internal" href="Mechanism.html"><span class="doc">mechanism</span></a>, the scope of execution is simply that mechanism.  For a <a class="reference internal" href="Process.html"><span class="doc">process</span></a>,
the scope of execution is all of the mechanisms specified in its <a class="reference internal" href="Process.html#Process.Process_Base.pathway" title="Process.Process_Base.pathway"><code class="xref any py py-attr docutils literal"><span class="pre">pathway</span></code></a> attribute.  For a <a class="reference internal" href="System.html"><span class="doc">system</span></a>,
the scope of execution is all of the mechanisms in the processes specified in the system&#8217;s
<code class="xref any docutils literal"><span class="pre">processes</span></code> attribute.</p>
</div>
<div class="section" id="timing">
<span id="run-timing"></span><h3>Timing<a class="headerlink" href="#timing" title="Permalink to this headline">¶</a></h3>
<p>PsyNeuLink supports two time scales for executing objects: <code class="xref any docutils literal"><span class="pre">TIME_STEP</span></code> and
<code class="xref any docutils literal"><span class="pre">TRIAL</span></code>.  Every mechanism defines how it is executed at one or both of these time
scales, and its current mode of execution is determined by its <code class="xref any docutils literal"><span class="pre">timeScale</span></code>
attribute.</p>
<ul class="simple" id="run-time-step">
<li><code class="xref any docutils literal"><span class="pre">TIME_STEP</span></code>:  this mode of execution is a mechanism&#8217;s closest approximation
to continuous, or &#8220;real time&#8221; processing.  Execution of a <code class="xref any docutils literal"><span class="pre">time_step</span></code> is defined as a single execution of all objects
in the scope of execution at their <code class="xref any docutils literal"><span class="pre">time_step</span></code> time scale.  Mechanisms called upon to execute a <code class="xref any docutils literal"><span class="pre">time_step</span></code> that do
not support that time scale of execution have the option of generating an exception, being ignored, or providing
their trial mode response, either on the first <code class="xref any docutils literal"><span class="pre">time_step</span></code>, every <code class="xref any docutils literal"><span class="pre">time_step</span></code>, or the last <code class="xref any docutils literal"><span class="pre">time_step</span></code> in the sequence
being run.</li>
</ul>
<ul class="simple" id="run-trial">
<li><code class="xref any docutils literal"><span class="pre">TRIAL</span></code>: this mode of execution is the &#8220;ballistic&#8221; execution of a
mechanism to a state that would have been achieved with <code class="xref any docutils literal"><span class="pre">time_step</span></code> execution to a specified criterion.  The
criterion can be specified in terms of the number of <code class="xref any docutils literal"><span class="pre">time_steps</span></code>, or a condition to be met by the mechanism&#8217;s
output.  It is up to the mechanism how it implements its <code class="xref any docutils literal"><span class="pre">trial</span></code> mode of execution (e.g., whether this is done by
internal numerical iteration or an analytic calculation). Execution of a <code class="xref any docutils literal"><span class="pre">trial</span></code> is defined as the execution of a
<code class="xref any docutils literal"><span class="pre">trial</span></code> of all of the objects in the scope of execution.</li>
</ul>
<p>The <strong>time_scale</strong> argument of an <code class="xref std std-keyword docutils literal"><span class="pre">execute</span></code> or <code class="xref std std-keyword docutils literal"><span class="pre">run</span></code> method determines the time scale for each
round of execution: a <code class="xref any docutils literal"><span class="pre">time_step</span></code> or a <code class="xref any docutils literal"><span class="pre">trial</span></code>.  When a <a class="reference internal" href="Process.html"><span class="doc">process</span></a> is run, each mechanism is executed in the
order that it appears in the process&#8217; <a class="reference internal" href="Process.html#Process.Process_Base.pathway" title="Process.Process_Base.pathway"><code class="xref any py py-attr docutils literal"><span class="pre">pathway</span></code></a>, once per round of execution.  When a <a class="reference internal" href="System.html"><span class="doc">system</span></a> is run,
the order of execution is determined by the system&#8217;s <code class="xref any docutils literal"><span class="pre">executionList</span></code> attribute, which is based on the system&#8217;s
<code class="xref any docutils literal"><span class="pre">graph</span></code> (a list of the dependencies among all of the mechanisms in the system).  Execution of the mechanisms in a
system also depends on the <a class="reference internal" href="Mechanism.html#Mechanism.Mechanism_Base.phaseSpec" title="Mechanism.Mechanism_Base.phaseSpec"><code class="xref any py py-attr docutils literal"><span class="pre">phaseSpec</span></code></a> of each mechanism: this determines <em>when</em> in an execution sequence it should
be executed. The <code class="xref any docutils literal"><span class="pre">CentralClock</span></code> is used to control timing, so executing a system
requires that it be appropriately updated.</p>
<p>The <code class="xref std std-keyword docutils literal"><span class="pre">run</span></code> function handles all of the above factors automatically.</p>
</div>
<div class="section" id="inputs">
<span id="run-inputs"></span><h3>Inputs<a class="headerlink" href="#inputs" title="Permalink to this headline">¶</a></h3>
<p>The <code class="xref std std-keyword docutils literal"><span class="pre">run</span></code> function presents the inputs for each round of execution to the inputStates of the relevant
mechanisms. These are specified in the <strong>inputs</strong> argument of the <code class="xref std std-keyword docutils literal"><span class="pre">execute</span></code> or <code class="xref std std-keyword docutils literal"><span class="pre">run</span></code> method.
For a mechanism, they comprise the input value for each of the mechanism&#8217;s <a class="reference internal" href="InputState.html"><span class="doc">inputStates</span></a>.  For a process
or system, they comprise the input values for the inputState(s) of the <a class="reference internal" href="Keywords.html#Keywords.Keywords.ORIGIN" title="Keywords.Keywords.ORIGIN"><code class="xref any py py-attr docutils literal"><span class="pre">ORIGIN</span></code></a> mechanism(s).  Input values can be
specified in one of two ways: <a class="reference internal" href="#run-inputs-sequence-format"><span class="std std-ref">sequence format</span></a> and <code class="xref any docutils literal"><span class="pre">mechanism</span> <span class="pre">format</span></code>.
Sequence format is more complex, but does not require the specification of mechanisms by name, and thus may better
suited for automated means of generating inputs.  Mechanism format requires that inputs be assigned to mechanisms by
name, but is easier to use (as the order in which the mechanisms are specified does not matter).  Both formats require
that inputs be specified as nested lists or ndarrays, that define the number of executions, mechanisms, inputStates
and elements of each input value.  These factors determine the levels of nesting required for a list, or
the dimensionality (number of axes) for an ndarray.  They are described below, followed by a description of the two
formats.</p>
<ul class="simple">
<li><strong>Number of rounds of execution</strong>.  If the <code class="xref std std-keyword docutils literal"><span class="pre">inputs</span></code> argument contains the input for more than one round of
execution (i.e., multiple time_steps and/or trials), then the outermost level of the list, or axis 0 of the ndarray,
is used for the rounds of execution, each item of which contains the set inputs for a given round.  Otherwise, it is
used for the next relevant factor in the list below.  If the number of inputs specified is less than the number of
executions, then the input list is cycled until the full number of executions is completed.</li>
</ul>
<ul class="simple">
<li><strong>Number of mechanisms.</strong> If <code class="xref std std-keyword docutils literal"><span class="pre">run</span></code> is used for a system, and it has more than one <a class="reference internal" href="Keywords.html#Keywords.Keywords.ORIGIN" title="Keywords.Keywords.ORIGIN"><code class="xref any py py-attr docutils literal"><span class="pre">ORIGIN</span></code></a> mechanism, then
the next level of nesting of a list, or next higher axis of an ndarray, is used for the <a class="reference internal" href="Keywords.html#Keywords.Keywords.ORIGIN" title="Keywords.Keywords.ORIGIN"><code class="xref any py py-attr docutils literal"><span class="pre">ORIGIN</span></code></a> mechanisms, with
each item containing the inputs for a given <a class="reference internal" href="Keywords.html#Keywords.Keywords.ORIGIN" title="Keywords.Keywords.ORIGIN"><code class="xref any py py-attr docutils literal"><span class="pre">ORIGIN</span></code></a> mechanism within a round.  This factor is not relevant
when run is used for a single mechanism, a process (which only ever has one <a class="reference internal" href="Keywords.html#Keywords.Keywords.ORIGIN" title="Keywords.Keywords.ORIGIN"><code class="xref any py py-attr docutils literal"><span class="pre">ORIGIN</span></code></a> mechanism), or a system that
has only one <a class="reference internal" href="Keywords.html#Keywords.Keywords.ORIGIN" title="Keywords.Keywords.ORIGIN"><code class="xref any py py-attr docutils literal"><span class="pre">ORIGIN</span></code></a> mechanism.  It is also not relevant for the <a class="reference internal" href="#run-inputs-mechanism-format"><span class="std std-ref">mechanism format</span></a>,
since that separates the inputs for each mechanism into separate entries of a dictionary.</li>
</ul>
<ul class="simple">
<li><strong>Number of inputStates.</strong> In general, mechanisms have a single (&#8220;primary&#8221;) inputState; however, some types of
mechanisms can have more than one (see <a class="reference internal" href="Mechanism.html#mechanism-inputstates"><span class="std std-ref">InputStates</span></a>).  If any <a class="reference internal" href="Keywords.html#Keywords.Keywords.ORIGIN" title="Keywords.Keywords.ORIGIN"><code class="xref any py py-attr docutils literal"><span class="pre">ORIGIN</span></code></a> mechanism in a process or
system has more than one inputState, then the next level of nesting of a list, or next higher axis of an ndarray,
is used for the set of inputStates for each mechanism.</li>
</ul>
<ul class="simple">
<li><strong>Number of elements for the value of an inputState.</strong> The input for an inputState can be a single element (e.g.,
a scalar) or have multiple elements (e.g., a vector).  By convention, even if the input to an inputState is only a
single element, it should nevertheless always be specified as a list or a 1d np.array (it is internally converted to
the latter).  PsyNeuLink can usually parse single-element inputs specified as a stand-alone value (e.g., as a number
not in a list or ndarray).  Nevertheless, it is best to embed such inputs in a single-element list or a 1d array,
both for clarity and to insure consistent treatment of nested lists and ndarrays.  If this convention is followed,
then the number of elements for a given input should not affect nesting of lists or dimensionality (number of axes)
of ndarrays of an <code class="xref std std-keyword docutils literal"><span class="pre">inputs</span></code> argument.</li>
</ul>
<p>With these factors in mind, the <code class="xref std std-keyword docutils literal"><span class="pre">inputs</span></code> argument can be specified in the simplest form possible (least
number of nestings for a list, or lowest dimension of an ndarray).  It can be specified using one of two formats:</p>
<div class="section" id="sequence-format">
<span id="run-inputs-sequence-format"></span><h4>Sequence Format<a class="headerlink" href="#sequence-format" title="Permalink to this headline">¶</a></h4>
<p><em>(List[values] or ndarray)</em> &#8211; this uses a nested list or ndarray to fully specify the input for
each round of execution in a sequence.  It is more complex than the <a class="reference internal" href="#run-inputs-mechanism-format"><span class="std std-ref">mechanism format</span></a>,
and for systems requires that the inputs for each mechanism be specified in the same order in which those mechanisms
appear in the system&#8217;s <code class="xref any docutils literal"><span class="pre">originMechanisms</span></code> attribute.  This is
generally the same order in which they are declared, and can be displayed using the system&#8217;s
<a class="reference internal" href="System.html#System.System_Base.show" title="System.System_Base.show"><code class="xref any py py-meth docutils literal"><span class="pre">show</span></code></a> method). Although this is format is more demanding, it may be better suited to
automated input generation, since it does not require that mechanisms be referenced explicitly (though it is
allowed). The following provides a description of the sequence format for all of the combinations of factors listed
above.  The <a class="reference internal" href="#run-sequence-format-fig"><span class="std std-ref">figure</span></a> below shows examples.</p>
<blockquote>
<div><p><em>Lists:</em> if there is more than one round, then the outermost level of the list is used for the sequence of
executions.  If there is only one <a class="reference internal" href="Keywords.html#Keywords.Keywords.ORIGIN" title="Keywords.Keywords.ORIGIN"><code class="xref any py py-attr docutils literal"><span class="pre">ORIGIN</span></code></a> mechanism and it has only one inputState (the most common
case), then a single sublist is used for the input of each round.  If the <a class="reference internal" href="Keywords.html#Keywords.Keywords.ORIGIN" title="Keywords.Keywords.ORIGIN"><code class="xref any py py-attr docutils literal"><span class="pre">ORIGIN</span></code></a> mechanism has more
than one inputState, then the entry for each round is a sublist of the inputStates, each entry of which is a
sublist containing the input for that inputState.  If there is more than one mechanism, but none have more than
one inputState, then a sublist is used for each mechanism in each round, within which a sublist is used for the
input for that mechanism.  If there is more than one mechanism, and any have more than one inputState,
then a sublist is used for each mechanism for each round, within which a sublist is used for each
inputState of the corresponding mechanism, and inside that a sublist is used for the input for each inputState.</p>
<p><em>ndarray:</em>  axis 0 is used for the first factor (round, mechanism, inputState or input) for which there is only one
item, axis 1 is used for the next factor for which there is only one item, and so forth.  For example, if there is
more than one round, only one <a class="reference internal" href="Keywords.html#Keywords.Keywords.ORIGIN" title="Keywords.Keywords.ORIGIN"><code class="xref any py py-attr docutils literal"><span class="pre">ORIGIN</span></code></a> mechanism, and that has only one inputState (the most common case),
then axis 0 is used for round, and axis 1 for inputs per round.  In the extreme, if there are multiple rounds,
more than one <a class="reference internal" href="Keywords.html#Keywords.Keywords.ORIGIN" title="Keywords.Keywords.ORIGIN"><code class="xref any py py-attr docutils literal"><span class="pre">ORIGIN</span></code></a> mechanism, and more than one inputState for one or more of the <a class="reference internal" href="Keywords.html#Keywords.Keywords.ORIGIN" title="Keywords.Keywords.ORIGIN"><code class="xref any py py-attr docutils literal"><span class="pre">ORIGIN</span></code></a> mechanisms,
then axis 0 is used for rounds, axis 1 for mechanisms within round, axis 2 for inputStates of each mechanism, and
axis 3 for the input to each inputState of a mechanism.  Note that if <em>any</em> mechanism being run (directly, or as
one of the <a class="reference internal" href="Keywords.html#Keywords.Keywords.ORIGIN" title="Keywords.Keywords.ORIGIN"><code class="xref any py py-attr docutils literal"><span class="pre">ORIGIN</span></code></a> mechanisms of a process or system) has more than one inputState, then an axis must be
committed to inputStates, and the input to every inputState of every mechanism must be specified in that axis
(i.e., even for those mechanisms that have a single inputState).</p>
<div class="figure align-center" id="id5">
<span id="run-sequence-format-fig"></span><a class="reference internal image-reference" href="_images/Sequence_format_input_specs_fig.png"><img alt="Example input specifications in sequence format" src="_images/Sequence_format_input_specs_fig.png" style="width: 1553.25px; height: 1622.25px;" /></a>
<p class="caption"><span class="caption-text">Example input specifications in sequence format</span></p>
</div>
</div></blockquote>
</div>
<div class="section" id="mechanism-format">
<span id="run-inputs-mechanism-format"></span><h4>Mechanism Format<a class="headerlink" href="#mechanism-format" title="Permalink to this headline">¶</a></h4>
<p><em>(Dict[mechanism, List[values] or ndarray])</em> &#8211; this provides a simpler format for specifying <code class="xref std std-keyword docutils literal"><span class="pre">inputs</span></code> than
the sequence format, and does not require that the inputs for each mechanism be specified in a particular order.
However, it requires that each mechanism that receives inputs be referenced explicitly (instead of by order),
which may be less suitable for automated forms of input generation.  It uses a dictionary, each entry of which is the
sequence of inputs for an <a class="reference internal" href="Keywords.html#Keywords.Keywords.ORIGIN" title="Keywords.Keywords.ORIGIN"><code class="xref any py py-attr docutils literal"><span class="pre">ORIGIN</span></code></a> mechanism;  there must be one such entry for each of the <a class="reference internal" href="Keywords.html#Keywords.Keywords.ORIGIN" title="Keywords.Keywords.ORIGIN"><code class="xref any py py-attr docutils literal"><span class="pre">ORIGIN</span></code></a> mechanisms of the
process or system being run.  The key for each entry is the <a class="reference internal" href="Keywords.html#Keywords.Keywords.ORIGIN" title="Keywords.Keywords.ORIGIN"><code class="xref any py py-attr docutils literal"><span class="pre">ORIGIN</span></code></a> mechanism, and the value contains either a list
or ndarray specifying the sequence of inputs for that mechanism, one for each round of execution.  If a list is used,
and the mechanism has more than one inputState, then a sublist is used in each item of the list to specify the inputs
for each of the mechanism&#8217;s inputStates for that round.  If an ndarray is used, axis 0 is used for the sequence of
rounds. If the mechanism has a single inputState, then axis 1 is used for the input for each round.  If the mechanism
has multiple inputStates, then axis 1 is used for the inputStates, and axis 2 is used for the input to each
inputState for each round.</p>
<blockquote>
<div><div class="figure align-center" id="id6">
<img alt="Mechanism format input specification" src="_images/Mechanism_format_input_specs_fig.png" />
<p class="caption"><span class="caption-text">Mechanism format input specification</span></p>
</div>
</div></blockquote>
</div>
</div>
<div class="section" id="initial-values">
<span id="run-initial-values"></span><h3>Initial Values<a class="headerlink" href="#initial-values" title="Permalink to this headline">¶</a></h3>
<p>Any mechanism that is the <code class="xref any docutils literal"><span class="pre">sender</span></code> of a projection that closes a loop in a process or
system, and that is not an <a class="reference internal" href="Keywords.html#Keywords.Keywords.ORIGIN" title="Keywords.Keywords.ORIGIN"><code class="xref any py py-attr docutils literal"><span class="pre">ORIGIN</span></code></a> mechanism, is designated as <a class="reference internal" href="Keywords.html#Keywords.Keywords.INITIALIZE_CYCLE" title="Keywords.Keywords.INITIALIZE_CYCLE"><code class="xref any py py-attr docutils literal"><span class="pre">INITIALIZE_CYCLE</span></code></a>. An initial value can be assigned
to such mechanisms, that will be used to initialize the process or system when it is first run.  These values are
specified in the <code class="xref std std-keyword docutils literal"><span class="pre">initial_values</span></code> argument of <code class="xref std std-keyword docutils literal"><span class="pre">run</span></code>, as a dictionary. The key for each entry must
be a mechanism designated as <a class="reference internal" href="Keywords.html#Keywords.Keywords.INITIALIZE_CYCLE" title="Keywords.Keywords.INITIALIZE_CYCLE"><code class="xref any py py-attr docutils literal"><span class="pre">INITIALIZE_CYCLE</span></code></a>, and its value an input for the mechanism to be used as its initial
value.  The size of the input (length of the outermost level if it is a list, or axis 0 if it is an np.ndarray),
must equal the number of inputStates of the mechanism, and the size of each value must match (in number and type of
elements) that of the <a class="reference internal" href="InputState.html#InputState.InputState.variable" title="InputState.InputState.variable"><code class="xref any py py-attr docutils literal"><span class="pre">variable</span></code></a> for the corresponding inputState.</p>
</div>
<div class="section" id="targets">
<span id="run-targets"></span><h3>Targets<a class="headerlink" href="#targets" title="Permalink to this headline">¶</a></h3>
<p>If learning is specified for a <a class="reference internal" href="Process.html#process-learning"><span class="std std-ref">process</span></a> or <a class="reference internal" href="System.html#system-execution-learning"><span class="std std-ref">system</span></a>, then target values
for each round of execution must be provided for each <a class="reference internal" href="Keywords.html#Keywords.Keywords.TARGET" title="Keywords.Keywords.TARGET"><code class="xref any py py-attr docutils literal"><span class="pre">TARGET</span></code></a> mechanism in the process or system being run.  These
are specified in the <code class="xref std std-keyword docutils literal"><span class="pre">targets</span></code> argument of the <code class="xref std std-keyword docutils literal"><span class="pre">execute</span></code> or <code class="xref std std-keyword docutils literal"><span class="pre">run</span></code> method, which can be in
any of three formats.  The two formats used for <code class="xref std std-keyword docutils literal"><span class="pre">inputs</span></code> (<a class="reference internal" href="#run-inputs-sequence-format"><span class="std std-ref">sequence</span></a> and
<a class="reference internal" href="#run-inputs-mechanism-format"><span class="std std-ref">mechanism</span></a> format) can also be used for targets.  However, the format of the lists or
ndarrays is simpler, since each <a class="reference internal" href="Keywords.html#Keywords.Keywords.TARGET" title="Keywords.Keywords.TARGET"><code class="xref any py py-attr docutils literal"><span class="pre">TARGET</span></code></a> mechanism is assigned only a single target value, so there is never the need
for the extra level of nesting (or dimension of ndarray) used for inputStates in the specification of <code class="xref std std-keyword docutils literal"><span class="pre">inputs</span></code>.
Details concerning the use of the <a class="reference internal" href="#run-targets-sequence-format"><span class="std std-ref">sequence</span></a>  and
<a class="reference internal" href="#run-targets-mechanism-format"><span class="std std-ref">mechanism</span></a> formats for targets is described below. Targets can also be specified
as a <a class="reference internal" href="#run-targets-function-format"><span class="std std-ref">function</span></a> (for example, to allow the target to depend on the outcome of processing).</p>
<p>If either the sequence or mechanism format is used, then the number of targets specified for each mechanism must
equal the number specified for the <code class="xref std std-keyword docutils literal"><span class="pre">inputs</span></code> argument;  as with <code class="xref std std-keyword docutils literal"><span class="pre">inputs</span></code>, if the number of executions
specified is greater than the number of inputs (and targets), then the list will be cycled until the number of
executions specified is completed.  If a function is used for the <code class="xref std std-keyword docutils literal"><span class="pre">targets</span></code>, then it will be used to generate
a target for each round of execution.</p>
<p>The number of targets specified in the sequence or mechanism formats for each round of execution, or generated using
the function format, must equal the number of <a class="reference internal" href="Keywords.html#Keywords.Keywords.TARGET" title="Keywords.Keywords.TARGET"><code class="xref any py py-attr docutils literal"><span class="pre">TARGET</span></code></a> mechanisms for the process or system being run (see process
<code class="xref any docutils literal"><span class="pre">targetMechanism</span></code> or
system <code class="xref any docutils literal"><span class="pre">targetMechanism</span></code> respectively), and the value of each target must
match (in number and type of elements) that  of the <code class="xref any docutils literal"><span class="pre">target</span></code>
attribute of the <a class="reference internal" href="Keywords.html#Keywords.Keywords.TARGET" title="Keywords.Keywords.TARGET"><code class="xref any py py-attr docutils literal"><span class="pre">TARGET</span></code></a> mechanism for which it is intended.  Furthermore, if a range is specified for the output of
the <a class="reference internal" href="Keywords.html#Keywords.Keywords.TERMINAL" title="Keywords.Keywords.TERMINAL"><code class="xref any py py-attr docutils literal"><span class="pre">TERMINAL</span></code></a> mechanism with which the target is compared (that is, the mechanism that provides the
<a class="reference internal" href="ComparatorMechanism.html"><span class="doc">ComparatorMechanism&#8217;s</span></a> <code class="xref any docutils literal"><span class="pre">sample</span></code>
value, then the target must be within that range (for example, if the <a class="reference internal" href="Keywords.html#Keywords.Keywords.TERMINAL" title="Keywords.Keywords.TERMINAL"><code class="xref any py py-attr docutils literal"><span class="pre">TERMINAL</span></code></a> mechanism is a
<a class="reference internal" href="TransferMechanism.html"><span class="doc">TransferMechanism</span></a> that uses a <a class="reference internal" href="Function.html#Function.Logistic" title="Function.Logistic"><code class="xref any py py-class docutils literal"><span class="pre">Logistic</span></code></a> function, it&#8217;s <a class="reference internal" href="TransferMechanism.html#ProcessingMechanisms.TransferMechanism.TransferMechanism.range" title="ProcessingMechanisms.TransferMechanism.TransferMechanism.range"><code class="xref any py py-attr docutils literal"><span class="pre">range</span></code></a> is
[0,1], so the target must be within that range).</p>
<div class="section" id="run-targets-sequence-format">
<span id="id1"></span><h4>Sequence Format<a class="headerlink" href="#run-targets-sequence-format" title="Permalink to this headline">¶</a></h4>
<p><em>(List[values] or ndarray):</em> &#8211; there are at most three levels of nesting (or dimensions) required for
<code class="xref std std-keyword docutils literal"><span class="pre">targets</span></code>:  one for executions, one for mechanisms, and one for the elements of each input.  For a system
with more than one <a class="reference internal" href="Keywords.html#Keywords.Keywords.TARGET" title="Keywords.Keywords.TARGET"><code class="xref any py py-attr docutils literal"><span class="pre">TARGET</span></code></a> mechanism, the targets must be specified in the same order as they appear in the system&#8217;s
<code class="xref any docutils literal"><span class="pre">targetMechanisms</span></code> attribute.  This should be the same order in which
they are declared, and can be displayed using the system&#8217;s <a class="reference internal" href="System.html#System.System_Base.show" title="System.System_Base.show"><code class="xref any py py-meth docutils literal"><span class="pre">show</span></code></a> method). All
other requirements are the same as the <a class="reference internal" href="#run-inputs-sequence-format"><span class="std std-ref">sequence format</span></a> for <code class="xref std std-keyword docutils literal"><span class="pre">inputs</span></code>.</p>
</div>
<div class="section" id="run-targets-mechanism-format">
<span id="id2"></span><h4>Mechanism Format<a class="headerlink" href="#run-targets-mechanism-format" title="Permalink to this headline">¶</a></h4>
<p><em>(Dict[mechanism, List[values] or ndarray]):</em> &#8211; there must be one entry in the dictionary for each of the <a class="reference internal" href="Keywords.html#Keywords.Keywords.TARGET" title="Keywords.Keywords.TARGET"><code class="xref any py py-attr docutils literal"><span class="pre">TARGET</span></code></a>
mechanisms in the process or system being run, though the entries can be specified in any order.  For this reason,
this format may be easier (and safer) to use. The value of each entry is a list or ndarray of the target values for
that mechanism, one for each round of execution. There are at most two levels of nesting (or dimensions)
required for each entry: one for the execution, and the other for the elements of each input.  In all other respects,
the format is the same as the <a class="reference internal" href="#run-inputs-mechanism-format"><span class="std std-ref">mechanism format</span></a> for <code class="xref std std-keyword docutils literal"><span class="pre">inputs</span></code>.</p>
</div>
<div class="section" id="function-format">
<span id="run-targets-function-format"></span><h4>Function Format<a class="headerlink" href="#function-format" title="Permalink to this headline">¶</a></h4>
<p><em>[Function]:</em> &#8211; the function must return an array with a number of items equal to the number of <a class="reference internal" href="Keywords.html#Keywords.Keywords.TARGET" title="Keywords.Keywords.TARGET"><code class="xref any py py-attr docutils literal"><span class="pre">TARGET</span></code></a> mechanisms
for the process  or system being run, each of which must match (in number and type of elements) the
<code class="xref any docutils literal"><span class="pre">target</span></code> attribute of the <a class="reference internal" href="Keywords.html#Keywords.Keywords.TARGET" title="Keywords.Keywords.TARGET"><code class="xref any py py-attr docutils literal"><span class="pre">TARGET</span></code></a> mechanism for which it is
intended. This format allows targets to be constructed programmatically, in response to computations made during the
run.</p>
</div>
</div>
</div>
<div class="section" id="class-reference">
<span id="run-class-reference"></span><h2>Class Reference<a class="headerlink" href="#class-reference" title="Permalink to this headline">¶</a></h2>
<dl class="function">
<dt id="Run.run">
<code class="descclassname">Run.</code><code class="descname">run</code><span class="sig-paren">(</span><em>inputs</em>, <em>num_executions=None</em>, <em>reset_clock=True</em>, <em>initialize=False</em>, <em>intial_values=None</em>, <em>targets=None</em>, <em>learning=None</em>, <em>call_before_trial=None</em>, <em>call_after_trial=None</em>, <em>call_before_time_step=None</em>, <em>call_after_time_step=None</em>, <em>clock=CentralClock</em>, <em>time_scale=None</em><span class="sig-paren">)</span><a class="headerlink" href="#Run.run" title="Permalink to this definition">¶</a></dt>
<dd><blockquote>
<div>Run a sequence of executions for a <a class="reference internal" href="Process.html"><span class="doc">process</span></a> or <a class="reference internal" href="System.html"><span class="doc">system</span></a>.</div></blockquote>
<table class="docutils field-list" frame="void" rules="none">
<col class="field-name" />
<col class="field-body" />
<tbody valign="top">
<tr class="field-odd field"><th class="field-name">Parameters:</th><td class="field-body"><ul class="first last simple">
<li><strong>inputs</strong> (<em>List[input] or ndarray(input) : default default_input_value for a single execution</em>) &#8211; the input for each execution in a sequence (see <a class="reference internal" href="#run-inputs"><span class="std std-ref">Inputs</span></a> for detailed description of formatting
requirements and options).</li>
<li><strong>num_executions</strong> (<em>int : default None</em>) &#8211; the number of executions to carry out.  If it is <code class="xref any docutils literal"><span class="pre">None</span></code> (the default), then a number of executions will be
carried out equal to the number of <code class="xref std std-keyword docutils literal"><span class="pre">inputs</span></code>.  If <code class="xref std std-keyword docutils literal"><span class="pre">num_executions</span></code> exceeds the number of
<code class="xref std std-keyword docutils literal"><span class="pre">inputs</span></code>, then the <code class="xref std std-keyword docutils literal"><span class="pre">inputs</span></code> will be cycled until the number of executions specified is
completed.</li>
<li><strong>reset_clock</strong> (<em>bool : default True</em>) &#8211; if <code class="xref std std-keyword docutils literal"><span class="pre">True</span></code>, resets <code class="xref any docutils literal"><span class="pre">CentralClock</span></code> to 0 before a sequence of executions.</li>
<li><strong>initialize</strong> (<em>bool default False</em>) &#8211; calls the <a class="reference internal" href="System.html#System.System_Base.initialize" title="System.System_Base.initialize"><code class="xref any py py-meth docutils literal"><span class="pre">initialize</span></code></a> method of the system prior to a sequence of executions.</li>
<li><strong>initial_values</strong> (<em>Dict[Mechanism, List[input] or np.ndarray(input)] : default None</em>) &#8211; the initial values assigned to mechanisms designated as <a class="reference internal" href="Keywords.html#Keywords.Keywords.INITIALIZE_CYCLE" title="Keywords.Keywords.INITIALIZE_CYCLE"><code class="xref any py py-attr docutils literal"><span class="pre">INITIALIZE_CYCLE</span></code></a>.</li>
<li><strong>targets</strong> (<em>List[input] or np.ndarray(input) : default None</em>) &#8211; the target values assigned to the <a class="reference internal" href="ComparatorMechanism.html"><span class="doc">ComparatorMechanism</span></a> for each execution (used for learning).
The length must be equal to <code class="xref std std-keyword docutils literal"><span class="pre">inputs</span></code>.</li>
<li><strong>learning</strong> (<em>bool :  default None</em>) &#8211; enables or disables learning during execution for a <a class="reference internal" href="Process.html#process-learning"><span class="std std-ref">process</span></a> or
<a class="reference internal" href="System.html#system-execution-learning"><span class="std std-ref">system</span></a>.  If it is not specified, the current state of learning is left intact.
If it is <code class="xref std std-keyword docutils literal"><span class="pre">True</span></code>, learning is forced on; if it is <code class="xref std std-keyword docutils literal"><span class="pre">False</span></code>, learning is forced off.</li>
<li><strong>call_before_trial</strong> (Function : default= <code class="xref any docutils literal"><span class="pre">None</span></code>) &#8211; called before each <code class="xref any docutils literal"><span class="pre">trial</span></code> in the sequence is executed.</li>
<li><strong>call_after_trial</strong> (Function : default= <code class="xref any docutils literal"><span class="pre">None</span></code>) &#8211; called after each <code class="xref any docutils literal"><span class="pre">trial</span></code> in the sequence is executed.</li>
<li><strong>call_before_time_step</strong> (Function : default= <a href="#id3"><span class="problematic" id="id4">``</span></a>None`) &#8211; called before each <code class="xref any docutils literal"><span class="pre">time_step</span></code> is executed.</li>
<li><strong>call_after_time_step</strong> (Function : default= <code class="xref any docutils literal"><span class="pre">None</span></code>) &#8211; called after each <code class="xref any docutils literal"><span class="pre">time_step</span></code> is executed.</li>
<li><strong>time_scale</strong> (<em>TimeScale :  default TimeScale.TRIAL</em>) &#8211; specifies whether mechanisms are executed for a single time_step or a trial</li>
<li><strong>Returns</strong> &#8211; </li>
<li><strong>-------</strong> &#8211; </li>
<li><strong>&lt;object&gt;.results</strong> (<em>List[outputState.value]</em>) &#8211; list of the values, for each execution, of the outputStates for a mechanism run directly,
or of the outputStates of the <a class="reference internal" href="Keywords.html#Keywords.Keywords.TERMINAL" title="Keywords.Keywords.TERMINAL"><code class="xref any py py-attr docutils literal"><span class="pre">TERMINAL</span></code></a> mechanisms for the process or system run</li>
</ul>
</td>
</tr>
</tbody>
</table>
</dd></dl>

</div>
</div>


           </div>
          </div>
          <footer>
  
    <div class="rst-footer-buttons" role="navigation" aria-label="footer navigation">
      
        <a href="Scheduler.html" class="btn btn-neutral float-right" title="Scheduler" accesskey="n">Next <span class="fa fa-arrow-circle-right"></span></a>
      
      
        <a href="LearningProjection.html" class="btn btn-neutral" title="LearningProjection" accesskey="p"><span class="fa fa-arrow-circle-left"></span> Previous</a>
      
    </div>
  

  <hr/>

  <div role="contentinfo">
    <p>
        &copy; Copyright 2016, Jonathan D. Cohen.

    </p>
  </div>
  Built with <a href="http://sphinx-doc.org/">Sphinx</a> using a <a href="https://github.com/snide/sphinx_rtd_theme">theme</a> provided by <a href="https://readthedocs.org">Read the Docs</a>. 

</footer>

        </div>
      </div>

    </section>

  </div>
  


  

    <script type="text/javascript">
        var DOCUMENTATION_OPTIONS = {
            URL_ROOT:'./',
            VERSION:'0.1',
            COLLAPSE_INDEX:false,
            FILE_SUFFIX:'.html',
            HAS_SOURCE:  true
        };
    </script>
      <script type="text/javascript" src="_static/jquery.js"></script>
      <script type="text/javascript" src="_static/underscore.js"></script>
      <script type="text/javascript" src="_static/doctools.js"></script>

  

  
  
    <script type="text/javascript" src="_static/js/theme.js"></script>
  

  
  
  <script type="text/javascript">
      jQuery(function () {
          SphinxRtdTheme.StickyNav.enable();
      });
  </script>
   

</body>
</html><|MERGE_RESOLUTION|>--- conflicted
+++ resolved
@@ -34,13 +34,8 @@
               href="genindex.html"/>
         <link rel="search" title="Search" href="search.html"/>
     <link rel="top" title="PsyNeuLink 0.1 documentation" href="index.html"/>
-<<<<<<< HEAD
-        <link rel="next" title="Component" href="Component.html"/>
-        <link rel="prev" title="LearningProjection" href="LearningProjection.html"/> 
-=======
         <link rel="next" title="Scheduler" href="Scheduler.html"/>
         <link rel="prev" title="GatingProjection" href="GatingProjection.html"/> 
->>>>>>> 769d0605
 
   
   <script src="_static/js/modernizr.min.js"></script>
@@ -93,7 +88,7 @@
 <li class="toctree-l1"><a class="reference internal" href="System.html">System</a></li>
 <li class="toctree-l1"><a class="reference internal" href="Process.html">Process</a></li>
 <li class="toctree-l1"><a class="reference internal" href="Mechanism.html">Mechanism</a></li>
-<li class="toctree-l1"><a class="reference internal" href="State.html">States</a></li>
+<li class="toctree-l1"><a class="reference internal" href="State.html">State</a></li>
 <li class="toctree-l1"><a class="reference internal" href="Projection.html">Projection</a></li>
 <li class="toctree-l1 current"><a class="current reference internal" href="#">Run</a><ul>
 <li class="toctree-l2"><a class="reference internal" href="#overview">Overview</a><ul>
@@ -246,15 +241,15 @@
 </div>
 <div class="section" id="inputs">
 <span id="run-inputs"></span><h3>Inputs<a class="headerlink" href="#inputs" title="Permalink to this headline">¶</a></h3>
-<p>The <code class="xref std std-keyword docutils literal"><span class="pre">run</span></code> function presents the inputs for each round of execution to the inputStates of the relevant
+<p>The <code class="xref std std-keyword docutils literal"><span class="pre">run</span></code> function presents the inputs for each round of execution to the input_states of the relevant
 mechanisms. These are specified in the <strong>inputs</strong> argument of the <code class="xref std std-keyword docutils literal"><span class="pre">execute</span></code> or <code class="xref std std-keyword docutils literal"><span class="pre">run</span></code> method.
-For a mechanism, they comprise the input value for each of the mechanism&#8217;s <a class="reference internal" href="InputState.html"><span class="doc">inputStates</span></a>.  For a process
+For a mechanism, they comprise the input value for each of the mechanism&#8217;s <a class="reference internal" href="InputState.html"><span class="doc">input_states</span></a>.  For a process
 or system, they comprise the input values for the inputState(s) of the <a class="reference internal" href="Keywords.html#Keywords.Keywords.ORIGIN" title="Keywords.Keywords.ORIGIN"><code class="xref any py py-attr docutils literal"><span class="pre">ORIGIN</span></code></a> mechanism(s).  Input values can be
 specified in one of two ways: <a class="reference internal" href="#run-inputs-sequence-format"><span class="std std-ref">sequence format</span></a> and <code class="xref any docutils literal"><span class="pre">mechanism</span> <span class="pre">format</span></code>.
 Sequence format is more complex, but does not require the specification of mechanisms by name, and thus may better
 suited for automated means of generating inputs.  Mechanism format requires that inputs be assigned to mechanisms by
 name, but is easier to use (as the order in which the mechanisms are specified does not matter).  Both formats require
-that inputs be specified as nested lists or ndarrays, that define the number of executions, mechanisms, inputStates
+that inputs be specified as nested lists or ndarrays, that define the number of executions, mechanisms, input_states
 and elements of each input value.  These factors determine the levels of nesting required for a list, or
 the dimensionality (number of axes) for an ndarray.  They are described below, followed by a description of the two
 formats.</p>
@@ -274,10 +269,10 @@
 since that separates the inputs for each mechanism into separate entries of a dictionary.</li>
 </ul>
 <ul class="simple">
-<li><strong>Number of inputStates.</strong> In general, mechanisms have a single (&#8220;primary&#8221;) inputState; however, some types of
+<li><strong>Number of input_states.</strong> In general, mechanisms have a single (&#8220;primary&#8221;) inputState; however, some types of
 mechanisms can have more than one (see <a class="reference internal" href="Mechanism.html#mechanism-inputstates"><span class="std std-ref">InputStates</span></a>).  If any <a class="reference internal" href="Keywords.html#Keywords.Keywords.ORIGIN" title="Keywords.Keywords.ORIGIN"><code class="xref any py py-attr docutils literal"><span class="pre">ORIGIN</span></code></a> mechanism in a process or
 system has more than one inputState, then the next level of nesting of a list, or next higher axis of an ndarray,
-is used for the set of inputStates for each mechanism.</li>
+is used for the set of input_states for each mechanism.</li>
 </ul>
 <ul class="simple">
 <li><strong>Number of elements for the value of an inputState.</strong> The input for an inputState can be a single element (e.g.,
@@ -306,7 +301,7 @@
 <div><p><em>Lists:</em> if there is more than one round, then the outermost level of the list is used for the sequence of
 executions.  If there is only one <a class="reference internal" href="Keywords.html#Keywords.Keywords.ORIGIN" title="Keywords.Keywords.ORIGIN"><code class="xref any py py-attr docutils literal"><span class="pre">ORIGIN</span></code></a> mechanism and it has only one inputState (the most common
 case), then a single sublist is used for the input of each round.  If the <a class="reference internal" href="Keywords.html#Keywords.Keywords.ORIGIN" title="Keywords.Keywords.ORIGIN"><code class="xref any py py-attr docutils literal"><span class="pre">ORIGIN</span></code></a> mechanism has more
-than one inputState, then the entry for each round is a sublist of the inputStates, each entry of which is a
+than one inputState, then the entry for each round is a sublist of the input_states, each entry of which is a
 sublist containing the input for that inputState.  If there is more than one mechanism, but none have more than
 one inputState, then a sublist is used for each mechanism in each round, within which a sublist is used for the
 input for that mechanism.  If there is more than one mechanism, and any have more than one inputState,
@@ -317,10 +312,10 @@
 more than one round, only one <a class="reference internal" href="Keywords.html#Keywords.Keywords.ORIGIN" title="Keywords.Keywords.ORIGIN"><code class="xref any py py-attr docutils literal"><span class="pre">ORIGIN</span></code></a> mechanism, and that has only one inputState (the most common case),
 then axis 0 is used for round, and axis 1 for inputs per round.  In the extreme, if there are multiple rounds,
 more than one <a class="reference internal" href="Keywords.html#Keywords.Keywords.ORIGIN" title="Keywords.Keywords.ORIGIN"><code class="xref any py py-attr docutils literal"><span class="pre">ORIGIN</span></code></a> mechanism, and more than one inputState for one or more of the <a class="reference internal" href="Keywords.html#Keywords.Keywords.ORIGIN" title="Keywords.Keywords.ORIGIN"><code class="xref any py py-attr docutils literal"><span class="pre">ORIGIN</span></code></a> mechanisms,
-then axis 0 is used for rounds, axis 1 for mechanisms within round, axis 2 for inputStates of each mechanism, and
+then axis 0 is used for rounds, axis 1 for mechanisms within round, axis 2 for input_states of each mechanism, and
 axis 3 for the input to each inputState of a mechanism.  Note that if <em>any</em> mechanism being run (directly, or as
 one of the <a class="reference internal" href="Keywords.html#Keywords.Keywords.ORIGIN" title="Keywords.Keywords.ORIGIN"><code class="xref any py py-attr docutils literal"><span class="pre">ORIGIN</span></code></a> mechanisms of a process or system) has more than one inputState, then an axis must be
-committed to inputStates, and the input to every inputState of every mechanism must be specified in that axis
+committed to input_states, and the input to every inputState of every mechanism must be specified in that axis
 (i.e., even for those mechanisms that have a single inputState).</p>
 <div class="figure align-center" id="id5">
 <span id="run-sequence-format-fig"></span><a class="reference internal image-reference" href="_images/Sequence_format_input_specs_fig.png"><img alt="Example input specifications in sequence format" src="_images/Sequence_format_input_specs_fig.png" style="width: 1553.25px; height: 1622.25px;" /></a>
@@ -338,9 +333,9 @@
 process or system being run.  The key for each entry is the <a class="reference internal" href="Keywords.html#Keywords.Keywords.ORIGIN" title="Keywords.Keywords.ORIGIN"><code class="xref any py py-attr docutils literal"><span class="pre">ORIGIN</span></code></a> mechanism, and the value contains either a list
 or ndarray specifying the sequence of inputs for that mechanism, one for each round of execution.  If a list is used,
 and the mechanism has more than one inputState, then a sublist is used in each item of the list to specify the inputs
-for each of the mechanism&#8217;s inputStates for that round.  If an ndarray is used, axis 0 is used for the sequence of
+for each of the mechanism&#8217;s input_states for that round.  If an ndarray is used, axis 0 is used for the sequence of
 rounds. If the mechanism has a single inputState, then axis 1 is used for the input for each round.  If the mechanism
-has multiple inputStates, then axis 1 is used for the inputStates, and axis 2 is used for the input to each
+has multiple input_states, then axis 1 is used for the input_states, and axis 2 is used for the input to each
 inputState for each round.</p>
 <blockquote>
 <div><div class="figure align-center" id="id6">
@@ -358,7 +353,7 @@
 specified in the <code class="xref std std-keyword docutils literal"><span class="pre">initial_values</span></code> argument of <code class="xref std std-keyword docutils literal"><span class="pre">run</span></code>, as a dictionary. The key for each entry must
 be a mechanism designated as <a class="reference internal" href="Keywords.html#Keywords.Keywords.INITIALIZE_CYCLE" title="Keywords.Keywords.INITIALIZE_CYCLE"><code class="xref any py py-attr docutils literal"><span class="pre">INITIALIZE_CYCLE</span></code></a>, and its value an input for the mechanism to be used as its initial
 value.  The size of the input (length of the outermost level if it is a list, or axis 0 if it is an np.ndarray),
-must equal the number of inputStates of the mechanism, and the size of each value must match (in number and type of
+must equal the number of input_states of the mechanism, and the size of each value must match (in number and type of
 elements) that of the <a class="reference internal" href="InputState.html#InputState.InputState.variable" title="InputState.InputState.variable"><code class="xref any py py-attr docutils literal"><span class="pre">variable</span></code></a> for the corresponding inputState.</p>
 </div>
 <div class="section" id="targets">
@@ -369,7 +364,7 @@
 any of three formats.  The two formats used for <code class="xref std std-keyword docutils literal"><span class="pre">inputs</span></code> (<a class="reference internal" href="#run-inputs-sequence-format"><span class="std std-ref">sequence</span></a> and
 <a class="reference internal" href="#run-inputs-mechanism-format"><span class="std std-ref">mechanism</span></a> format) can also be used for targets.  However, the format of the lists or
 ndarrays is simpler, since each <a class="reference internal" href="Keywords.html#Keywords.Keywords.TARGET" title="Keywords.Keywords.TARGET"><code class="xref any py py-attr docutils literal"><span class="pre">TARGET</span></code></a> mechanism is assigned only a single target value, so there is never the need
-for the extra level of nesting (or dimension of ndarray) used for inputStates in the specification of <code class="xref std std-keyword docutils literal"><span class="pre">inputs</span></code>.
+for the extra level of nesting (or dimension of ndarray) used for input_states in the specification of <code class="xref std std-keyword docutils literal"><span class="pre">inputs</span></code>.
 Details concerning the use of the <a class="reference internal" href="#run-targets-sequence-format"><span class="std std-ref">sequence</span></a>  and
 <a class="reference internal" href="#run-targets-mechanism-format"><span class="std std-ref">mechanism</span></a> formats for targets is described below. Targets can also be specified
 as a <a class="reference internal" href="#run-targets-function-format"><span class="std std-ref">function</span></a> (for example, to allow the target to depend on the outcome of processing).</p>
@@ -472,7 +467,7 @@
         <a href="Scheduler.html" class="btn btn-neutral float-right" title="Scheduler" accesskey="n">Next <span class="fa fa-arrow-circle-right"></span></a>
       
       
-        <a href="LearningProjection.html" class="btn btn-neutral" title="LearningProjection" accesskey="p"><span class="fa fa-arrow-circle-left"></span> Previous</a>
+        <a href="GatingProjection.html" class="btn btn-neutral" title="GatingProjection" accesskey="p"><span class="fa fa-arrow-circle-left"></span> Previous</a>
       
     </div>
   
