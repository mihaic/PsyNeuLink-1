--- conflicted
+++ resolved
@@ -504,10 +504,6 @@
         # MODIFIED 10/23 OLD:
         for trial in range(num_trials):
             trial_len = 0  # Used for indexing w/ headers
-<<<<<<< HEAD
-            # print ("Trial: ",num_trials)
-=======
->>>>>>> 365e508d
             stimuli_in_trial = []
             for phase in range(object.numPhases):
                 stimuli_in_phase = []
