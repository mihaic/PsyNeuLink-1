# Princeton University licenses this file to You under the Apache License, Version 2.0 (the "License");
# you may not use this file except in compliance with the License.  You may obtain a copy of the License at:
#     http://www.apache.org/licenses/LICENSE-2.0
# Unless required by applicable law or agreed to in writing, software distributed under the License is distributed
# on an "AS IS" BASIS, WITHOUT WARRANTIES OR CONDITIONS OF ANY KIND, either express or implied.
# See the License for the specific language governing permissions and limitations under the License.

# NOTES:
#  * COULD NOT IMPLEMENT integrator_function in paramClassDefaults (see notes below)
#  * NOW THAT NOISE AND TIME_CONSTANT ARE PROPRETIES THAT DIRECTLY REFERERNCE integrator_function,
#      SHOULD THEY NOW BE VALIDATED ONLY THERE (AND NOT IN TransferMechanism)??
#  * ARE THOSE THE ONLY TWO integrator PARAMS THAT SHOULD BE PROPERTIES??

# ********************************************  TransferMechanism ******************************************************

"""
..
    Sections:
      * :ref:`Transfer_Overview`
      * :ref:`Transfer_Creation`
      * :ref:`Transfer_Execution`
      * :ref:`Transfer_Class_Reference`

.. _Transfer_Overview:

Overview
--------

A TransferMechanism transforms its input using a simple mathematical function.  The input can be a single scalar value
or an an array of scalars (list or 1d np.array).  The function used to carry out the transformation can be selected
from a standard set of `Functions <Function>` (`Linear`, `Exponential` or `Logistic`) or specified using a
user-defined custom function.  The transformation can be carried out instantaneously or in a time-averaged manner,
as described in `Transfer_Execution`.

.. _Transfer_Creation:

Creating a TransferMechanism
-----------------------------

A TransferMechanism can be created directly by calling its constructor, or using the `mechanism` command and specifying
*TRANSFER_MECHANISM* as its **mech_spec** argument.  Its `function <TransferMechanism.function>` is specified in the
**function** argument, which can be the name of a `Function <Function>` class (first example below), or a call to its
constructor which can include arguments specifying the function's parameters (second example)::

    my_linear_transfer_mechanism = TransferMechanism(function=Linear)
    my_logistic_transfer_mechanism = TransferMechanism(function=Logistic(gain=1.0, bias=-4)

In addition to function-specific parameters, `noise <TransferMechanism.noise>` and `time_constant
<TransferMechanism.time_constant>` parameters can be specified for the Mechanism (see `Transfer_Execution`).


.. _Transfer_Structure:

Structure
---------

A TransferMechanism has a single `InputState`, the `value <InputState.InputState.value>` of which is
used as the `variable <TransferMechanism.variable>` for its `function <TransferMechanism.function>`. The
`function <TransferMechanism.function>` can be selected from one of three standard PsyNeuLink `Functions <Function>`:
`Linear`, `Logistic` or `Exponential`; or a custom function can be specified, so long as it returns a numeric value or
list or np.ndarray of numeric values.  The result of the `function <TransferMechanism.function>` is assigned as the
only item of the TransferMechanism's `value <TransferMechanism.value>` and as the `value <OutputState.value>` of its
`primary OutputState <OutputState_Primary>` (see `below <Transfer_OutputState>`).  Additional OutputStates can be
assigned using the TransferMechanism's `standard OutputStates <TransferMechanism_Standard_OutputStates>`
(see `OutputState_Standard`) or by creating `custom OutputStates <OutputState_Customization>`.

.. _Transfer_Execution:

Execution
---------

COMMENT:
DESCRIBE AS TWO MODES (AKIN TO DDM):  INSTANTANEOUS AND TIME-AVERAGED
INSTANTANEOUS:
input transformed in a single `execution <Transfer_Execution>` of the Mechanism)
TIME-AVERAGED:
input transformed using `step-wise` integration, in which each execution returns the result of a subsequent step of the
integration process).
COMMENT

When a TransferMechanism is executed, it transforms its input using its `function <TransferMechanism.function>` and
the following parameters (in addition to any specified for the `function <TransferMechanism.function>`):

    * `noise <TransferMechanism.noise>`: applied element-wise to the input before transforming it.
    ..
    * `time_constant <TransferMechanism.time_constant>`: if the `time_scale <TransferMechanism.time_scale>` attribute
      is `TimeScale.TIME_STEP`, the input is exponentially time-averaged before transforming it, using the value
      of the `time_constant <TransferMechanism.time_constant>` attribute as the rate of integration (a higher value
      specifies a faster rate); if `time_scale <TransferMechanism.time_scale>` is `TimeScale.TRIAL`,
      `time_constant <TransferMechanism.time_constant>` is ignored.
    ..
    * `range <TransferMechanism.range>`: caps all elements of the `function <TransferMechanism.function>` result by
      the lower and upper values specified by range.


.. _Transfer_OutputState:

After each execution of the Mechanism the result of `function <TransferMechanism.function>` is assigned as the
only item of the Mechanism's `value <TransferMechanism.value>`, the `value <OutputState.value>` of its
`primary OutputState <OutputState_Primary>`, (same as the output_states[RESULT] OutputState if it has been assigned),
and to the 1st item of the Mechanism's `output_values <TransferMechanism.output_values>` attribute;

.. _Transfer_Class_Reference:

Class Reference
---------------

"""
import inspect
import numbers
import numpy as np
import typecheck as tc

from PsyNeuLink.Components.Component import Component, function_type, method_type
from PsyNeuLink.Components.Functions.Function import AdaptiveIntegrator, Linear
from PsyNeuLink.Components.Mechanisms.Mechanism import MechanismError, Mechanism_Base
from PsyNeuLink.Components.Mechanisms.ProcessingMechanisms.ProcessingMechanism import ProcessingMechanism_Base
from PsyNeuLink.Components.States.OutputState import PRIMARY_OUTPUT_STATE, StandardOutputStates, standard_output_states
from PsyNeuLink.Globals.Keywords import FUNCTION, INITIALIZER, INITIALIZING, MEAN, MEDIAN, NOISE, RATE, RESULT, STANDARD_DEVIATION, TRANSFER_FUNCTION_TYPE, TRANSFER_MECHANISM, VARIANCE, kwPreferenceSetName
from PsyNeuLink.Globals.Preferences.ComponentPreferenceSet import is_pref_set, kpReportOutputPref, kpRuntimeParamStickyAssignmentPref
from PsyNeuLink.Globals.Preferences.PreferenceSet import PreferenceEntry, PreferenceLevel
from PsyNeuLink.Globals.Utilities import append_type_to_name, iscompatible
from PsyNeuLink.Scheduling.TimeScale import CentralClock, TimeScale

# TransferMechanism parameter keywords:
RANGE = "range"
TIME_CONSTANT = "time_constant"
INITIAL_VALUE = 'initial_value'

# TransferMechanism default parameter values:
Transfer_DEFAULT_LENGTH = 1
Transfer_DEFAULT_GAIN = 1
Transfer_DEFAULT_BIAS = 0
Transfer_DEFAULT_OFFSET = 0
# Transfer_DEFAULT_RANGE = np.array([])

# This is a convenience class that provides list of standard_output_state names in IDE
class TRANSFER_OUTPUT():
    """
    .. _TransferMechanism_Standard_OutputStates:

    `Standard OutputStates <OutputState_Standard>` for `TransferMechanism`: \n

    .. _TRANSFER_MECHANISM_RESULT:

    *RESULT* : 1d np.array
      result of `function <TransferMechanism.function>` (same as `value <TransferMechanism.value>`).

    .. _TRANSFER_MECHANISM_MEAN:

    *MEAN* : float
      mean of `value <TransferMechanism.value>`.

    .. _TRANSFER_MECHANISM_MEDIAN:

    *MEDIAN* : float
      median of `value <TransferMechanism.value>`.

    .. _TRANSFER_MECHANISM_STD_DEV:

    *STANDARD_DEVIATION* : float
      standard deviation of `value <TransferMechanism.value>`.

    .. _TRANSFER_MECHANISM_VARIANCE:

    *VARIANCE* : float
      variance of `output_state.value`.

    """
    RESULT=RESULT
    MEAN=MEAN
    MEDIAN=MEDIAN
    STANDARD_DEVIATION=STANDARD_DEVIATION
    VARIANCE=VARIANCE
# THE FOLLOWING WOULD HAVE BEEN NICE, BUT IDE DOESN'T EXECUTE IT, SO NAMES DON'T SHOW UP
# for item in [item[NAME] for item in DDM_standard_output_states]:
#     setattr(DDM_OUTPUT.__class__, item, item)


class TransferError(Exception):
    def __init__(self, error_value):
        self.error_value = error_value

    def __str__(self):
        return repr(self.error_value)

# IMPLEMENTATION NOTE:  IMPLEMENTS OFFSET PARAM BUT IT IS NOT CURRENTLY BEING USED
class TransferMechanism(ProcessingMechanism_Base):
    """
    TransferMechanism(           \
    default_variable=None,    \
    size=None,                   \
    function=Linear,             \
    initial_value=None,          \
    noise=0.0,                   \
    time_constant=1.0,           \
    range=(float:min, float:max),\
    time_scale=TimeScale.TRIAL,  \
    params=None,                 \
    name=None,                   \
    prefs=None)

    Subclass of `ProcessingMechanism <ProcessingMechanism>` that performs a simple transform of its input.

    COMMENT:
        Description
        -----------
            TransferMechanism is a Subtype of the ProcessingMechanism Type of the Mechanism Category of the
                Component class
            It implements a Mechanism that transforms its input variable based on FUNCTION (default: Linear)

        Class attributes
        ----------------
            + componentType (str): TransferMechanism
            + classPreference (PreferenceSet): Transfer_PreferenceSet, instantiated in __init__()
            + classPreferenceLevel (PreferenceLevel): PreferenceLevel.SUBTYPE
            + ClassDefaults.variable (value):  Transfer_DEFAULT_BIAS
            + paramClassDefaults (dict): {TIME_SCALE: TimeScale.TRIAL}

        Class methods
        -------------
            None

        MechanismRegistry
        -----------------
            All instances of TransferMechanism are registered in MechanismRegistry, which maintains an
              entry for the subclass, a count for all instances of it, and a dictionary of those instances
    COMMENT

    Arguments
    ---------

    default_variable : number, list or np.ndarray : default Transfer_DEFAULT_BIAS
        specifies the input to the Mechanism to use if none is provided in a call to its
        `execute <Mechanism_Base.execute>` or `run <Mechanism_Base.run>` method;
        also serves as a template to specify the length of `variable <TransferMechanism.variable>` for
        `function <TransferMechanism.function>`, and the `primary outputState <OutputState_Primary>`
        of the Mechanism.

    size : int, list or np.ndarray of ints
        specifies default_variable as array(s) of zeros if **default_variable** is not passed as an argument;
        if **default_variable** is specified, it takes precedence over the specification of **size**.

    function : TransferFunction : default Linear
        specifies the function used to transform the input;  can be `Linear`, `Logistic`, `Exponential`,
        or a custom function.

    initial_value :  value, list or np.ndarray : default Transfer_DEFAULT_BIAS
        specifies the starting value for time-averaged input (only relevant if
        `time_constant <TransferMechanism.time_constant>` is not 1.0).
        :py:data:`Transfer_DEFAULT_BIAS <LINK->SHOULD RESOLVE TO VALUE>`

    noise : float or function : default 0.0
        a stochastically-sampled value added to the result of the `function <TransferMechanism.function>`:
        if it is a float, it must be in the interval [0,1] and is used to scale the variance of a zero-mean Gaussian;
        if it is a function, it must return a scalar value.

    time_constant : float : default 1.0
        the time constant for exponential time averaging of input when the Mechanism is executed with `time_scale`
        set to `TimeScale.TIME_STEP`::

         result = (time_constant * current input) +
         (1-time_constant * result on previous time_step)

    range : Optional[Tuple[float, float]]
        specifies the allowable range for the result of `function <TransferMechanism.function>`:
        the first item specifies the minimum allowable value of the result, and the second its maximum allowable value;
        any element of the result that exceeds the specified minimum or maximum value is set to the value of
        `range <TransferMechanism.range>` that it exceeds.

    params : Optional[Dict[param keyword, param value]]
        a `parameter dictionary <ParameterState_Specification>` that can be used to specify the parameters for
        the Mechanism, its function, and/or a custom function and its parameters.  Values specified for parameters in
        the dictionary override any assigned to those parameters in arguments of the constructor.

    time_scale :  TimeScale : TimeScale.TRIAL
        specifies whether the Mechanism is executed using the `TIME_STEP` or `TRIAL` `TimeScale`.
        This must be set to `TimeScale.TIME_STEP` for the `time_constant <TransferMechanism.time_constant>`
        parameter to have an effect.

    name : str : default TransferMechanism-<index>
        a string used for the name of the Mechanism.
        If not is specified, a default is assigned by `MechanismRegistry`
        (see :doc:`Registry <LINK>` for conventions used in naming, including for default and duplicate names).

    prefs : Optional[PreferenceSet or specification dict : Mechanism.classPreferences]
        the `PreferenceSet` for Mechanism.
        If it is not specified, a default is assigned using `classPreferences` defined in __init__.py
        (see :doc:`PreferenceSet <LINK>` for details).

    context : str : default componentType+INITIALIZING
        string used for contextualization of instantiation, hierarchical calls, executions, etc.

    Returns
    -------
    instance of TransferMechanism : TransferMechanism


    Attributes
    ----------

    variable : value: default Transfer_DEFAULT_BIAS
        the input to Mechanism's `function <TransferMechanism.function>`.
        COMMENT:
            :py:data:`Transfer_DEFAULT_BIAS <LINK->SHOULD RESOLVE TO VALUE>`
        COMMENT

    function : Function :  default Linear
        the Function used to transform the input.

    COMMENT:
       THE FOLLOWING IS THE CURRENT ASSIGNMENT
    COMMENT
    initial_value :  value, list or np.ndarray : Transfer_DEFAULT_BIAS
        determines the starting value for time-averaged input
        (only relevant if `time_constant <TransferMechanism.time_constant>` parameter is not 1.0).
        :py:data:`Transfer_DEFAULT_BIAS <LINK->SHOULD RESOLVE TO VALUE>`

    noise : float or function : default 0.0
        a stochastically-sampled value added to the output of the `function <TransferMechanism.function>`:
        if it is a float, it must be in the interval [0,1] and is used to scale the variance of a zero-mean Gaussian;
        if it is a function, it must return a scalar value.

    time_constant : float : default 1.0
        the time constant for exponential time averaging of input
        when the Mechanism is executed using the `TIME_STEP` `TimeScale`::

          result = (time_constant * current input) + (1-time_constant * result on previous time_step)

    range : Optional[Tuple[float, float]]
        determines the allowable range of the result: the first value specifies the minimum allowable value
        and the second the maximum allowable value;  any element of the result that exceeds minimum or maximum
        is set to the value of `range <TransferMechanism.range>` it exceeds.  If `function <TransferMechanism.function>`
        is `Logistic`, `range <TransferMechanism.range>` is set by default to (0,1).

    previous_input : float
        the value of the `variable <TransferMechanism.variable>` on the previous execution of the Mechanism.

    value : 2d np.array [array(float64)]
        result of executing `function <TransferMechanism.function>`.

    previous_value : float
        the `value <TransferMechanism.value>` on the previous execution of the Mechanism.

    delta : float
        the change in `value <TransferMechanism.value>` from the previous execution of the Mechanism
        (i.e., `value <TransferMechanism.value>` - `previous_value <TransferMechanism.previous_value>`).

    output_states : *ContentAddressableList[OutputState]* : default [`RESULT <TRANSFER_MECHANISM_RESULT>`]
        list of Mechanism's `OutputStates <OutputStates>`.  By default there is a single OutputState,
        `RESULT <TRANSFER_MECHANISM_RESULT>`, that contains the result of a call to the Mechanism's
        `function <TransferMechanism.function>`;  additional `standard <TransferMechanism_Standard_OutputStates>`
        and/or custom OutputStates may be included, based on the specifications made in the **output_states** argument
        of the Mechanism's constructor.

    output_values : List[array(float64)]
        each item is the `value <OutputState.value>` of the corresponding OutputState in `output_states
        <TransferMechanism.output_states>`.  The default is a single item containing the result of the
        TransferMechanism's `function <TransferMechanism.function>`;  additional
        ones may be included, based on the specifications made in the
        **output_states** argument of the Mechanism's constructor (see `TransferMechanism Standard OutputStates
        <TransferMechanism_Standard_OutputStates>`).

    time_scale :  TimeScale : default TimeScale.TRIAL
        specifies whether the Mechanism is executed using the `TIME_STEP` or `TRIAL` `TimeScale`.

    name : str : default TransferMechanism-<index>
        the name of the Mechanism.
        Specified in the **name** argument of the constructor for the Projection;
        if not specified, a default is assigned by `MechanismRegistry`
        (see :doc:`Registry <LINK>` for conventions used in naming, including for default and duplicate names).

    prefs : PreferenceSet or specification dict : Mechanism.classPreferences
        the `PreferenceSet` for Mechanism.
        Specified in the **prefs** argument of the constructor for the Mechanism;
        if it is not specified, a default is assigned using `classPreferences` defined in ``__init__.py``
        (see :doc:`PreferenceSet <LINK>` for details).

    """

    componentType = TRANSFER_MECHANISM

    classPreferenceLevel = PreferenceLevel.SUBTYPE
    # These will override those specified in TypeDefaultPreferences
    classPreferences = {
        kwPreferenceSetName: 'TransferCustomClassPreferences',
        kpReportOutputPref: PreferenceEntry(False, PreferenceLevel.INSTANCE),
        kpRuntimeParamStickyAssignmentPref: PreferenceEntry(False, PreferenceLevel.INSTANCE)
    }

    # TransferMechanism parameter and control signal assignments):
    paramClassDefaults = Mechanism_Base.paramClassDefaults.copy()
    paramClassDefaults.update({NOISE: None})

    standard_output_states = standard_output_states.copy()

    class ClassDefaults(ProcessingMechanism_Base.ClassDefaults):
        variable = [[0]]

    @tc.typecheck
    def __init__(self,
                 default_variable=None,
                 size=None,
                 input_states:tc.optional(tc.any(list, dict))=None,
                 function=Linear,
                 initial_value=None,
                 noise=0.0,
                 time_constant=1.0,
                 integrator_mode=False,
                 range=None,
                 output_states:tc.optional(tc.any(list, dict))=[RESULT],
                 time_scale=TimeScale.TRIAL,
                 params=None,
                 name=None,
                 prefs:is_pref_set=None,
                 context=componentType+INITIALIZING):
        """Assign type-level preferences and call super.__init__
        """
        # MODIFIED 7/21/17 CW: Removed output_states = [RESULT] from initialization, due to potential bugs with
        # mutable default arguments (see: bit.ly/2uID3s3)
        if output_states is None:
            output_states = [RESULT]

        if default_variable is None and size is None:
            default_variable = [[0]]

        params = self._assign_args_to_param_dicts(function=function,
                                                  initial_value=initial_value,
                                                  input_states=input_states,
                                                  output_states=output_states,
                                                  noise=noise,
                                                  time_constant=time_constant,
                                                  integrator_mode=integrator_mode,
                                                  time_scale=time_scale,
                                                  range=range,
                                                  params=params)

        self.integrator_function = None

        if not isinstance(self.standard_output_states, StandardOutputStates):
            self.standard_output_states = StandardOutputStates(self,
                                                               self.standard_output_states,
                                                               indices=PRIMARY_OUTPUT_STATE)

        super(TransferMechanism, self).__init__(variable=default_variable,
                                                size=size,
                                                params=params,
                                                name=name,
                                                prefs=prefs,
                                                context=self)

    def _validate_params(self, request_set, target_set=None, context=None):
        """Validate FUNCTION and Mechanism params

        """

        super()._validate_params(request_set=request_set, target_set=target_set, context=context)

        # Validate FUNCTION
        if FUNCTION in target_set:
            transfer_function = target_set[FUNCTION]
            # FUNCTION is a Function
            if isinstance(transfer_function, Component):
                transfer_function_class = transfer_function.__class__
                transfer_function_name = transfer_function.__class__.__name__
            # FUNCTION is a function or method
            elif isinstance(transfer_function, (function_type, method_type)):
                transfer_function_class = transfer_function.__self__.__class__
                transfer_function_name = transfer_function.__self__.__class__.__name__
            # FUNCTION is a class
            elif inspect.isclass(transfer_function):
                transfer_function_class = transfer_function
                transfer_function_name = transfer_function.__name__

            if not transfer_function_class.componentType is TRANSFER_FUNCTION_TYPE:
                raise TransferError("Function {} specified as FUNCTION param of {} must be a {}".
                                    format(transfer_function_name, self.name, TRANSFER_FUNCTION_TYPE))

        # Validate INITIAL_VALUE
        if INITIAL_VALUE in target_set:
            initial_value = target_set[INITIAL_VALUE]
            if initial_value is not None:
                if not iscompatible(initial_value, self.instance_defaults.variable):
                    raise Exception(
                        "initial_value is {}, type {}\nself.instance_defaults.variable is {}, type {}".format(
                            initial_value,
                            type(initial_value),
                            self.instance_defaults.variable,
                            type(self.instance_defaults.variable),
                        )
                    )
                    raise TransferError(
                        "The format of the initial_value parameter for {} ({}) must match its input ({})".format(
                            append_type_to_name(self),
                            initial_value,
                            self.instance_defaults.variable[0],
                        )
                    )

        # FIX: SHOULD THIS (AND TIME_CONSTANT) JUST BE VALIDATED BY INTEGRATOR FUNCTION NOW THAT THEY ARE PROPERTIES??
        # Validate NOISE:
        if NOISE in target_set:
            self._validate_noise(target_set[NOISE], self.instance_defaults.variable)

        # Validate TIME_CONSTANT:
        if TIME_CONSTANT in target_set:
            time_constant = target_set[TIME_CONSTANT]
            if (not (isinstance(time_constant, float) and 0 <= time_constant <= 1)) and (time_constant != None):
                raise TransferError("time_constant parameter ({}) for {} must be a float between 0 and 1".
                                    format(time_constant, self.name))

        # Validate RANGE:
        if RANGE in target_set:
            range = target_set[RANGE]
            if range:
                if not (isinstance(range, tuple) and len(range)==2 and all(isinstance(i, numbers.Number) for i in range)):
                    raise TransferError("range parameter ({}) for {} must be a tuple with two numbers".
                                        format(range, self.name))
                if not range[0] < range[1]:
                    raise TransferError("The first item of the range parameter ({}) must be less than the second".
                                        format(range, self.name))

        # self.integrator_function = Integrator(
        #     # default_variable=self.default_variable,
        #                                       initializer = self.instance_defaults.variable,
        #                                       noise = self.noise,
        #                                       rate = self.time_constant,
        #                                       integration_type= ADAPTIVE)

    def _validate_noise(self, noise, var):
        # Noise is a list or array
        if isinstance(noise, (np.ndarray, list)):
            # Variable is a list/array
            if isinstance(var, (np.ndarray, list)):
                if len(noise) != np.array(var).size:
                    # Formatting noise for proper display in error message
                    try:
                        formatted_noise = list(map(lambda x: x.__qualname__, noise))
                    except AttributeError:
                        formatted_noise = noise
                    raise MechanismError(
                        "The length ({}) of the array specified for the noise parameter ({}) of {} "
                        "must match the length ({}) of the default input ({}). If noise is specified as"
                        " an array or list, it must be of the same size as the input."
                        .format(len(noise), formatted_noise, self.name, np.array(var).size,
                                var))
                else:
                    for noise_item in noise:
                        if not isinstance(noise_item, (float, int)) and not callable(noise_item):
                            raise MechanismError(
                                "The elements of a noise list or array must be floats or functions.")


            # Variable is not a list/array
            else:
                raise MechanismError("The noise parameter ({}) for {} may only be a list or array if the "
                                    "default input value is also a list or array.".format(noise, self.name))

            # # Elements of list/array have different types
            # if not all(isinstance(x, type(noise[0])) for x in noise):
            #     raise MechanismError("All elements of noise list/array ({}) for {} must be of the same type. "
            #                         .format(noise, self.name))

        elif not isinstance(noise, (float, int)) and not callable(noise):
            raise MechanismError(
                "Noise parameter ({}) for {} must be a float, function, or array/list of these."
                    .format(noise, self.name))

    def _try_execute_param(self, param, var):

        # param is a list; if any element is callable, execute it
        if isinstance(param, (np.ndarray, list)):
            for i in range(len(param)):
                if callable(param[i]):
                    param[i] = param[i]()
        # param is one function
        elif callable(param):
            # if the variable is a list/array, execute the param function separately for each element
            if isinstance(var, (np.ndarray, list)):
                if isinstance(var[0], (np.ndarray, list)):
                    new_param = []
                    for i in var[0]:
                        new_param.append(param())
                    param = new_param
                else:
                    new_param = []
                    for i in var:
                        new_param.append(param())
                    param = new_param
            # if the variable is not a list/array, execute the param function
            else:
                param = param()
        return param

    def _instantiate_parameter_states(self, context=None):

        from PsyNeuLink.Components.Functions.Function import Logistic
        # If function is a logistic, and range has not been specified, bound it between 0 and 1
        if ((isinstance(self.function, Logistic) or
                 (inspect.isclass(self.function) and issubclass(self.function,Logistic))) and
                self.range is None):
            self.range = (0,1)

        super()._instantiate_parameter_states(context=context)

    def _instantiate_attributes_before_function(self, context=None):

        super()._instantiate_attributes_before_function(context=context)

        if self.initial_value is None:
            self.initial_value = self.instance_defaults.variable

    def _execute(self,
                 variable=None,
                 runtime_params=None,
                 clock=CentralClock,
                 time_scale=TimeScale.TRIAL,
                 context=None):
        """Execute TransferMechanism function and return transform of input

        Execute TransferMechanism function on input, and assign to output_values:
            - Activation value for all units
            - Mean of the activation values across units
            - Variance of the activation values across units
        Return:
            value of input transformed by TransferMechanism function in outputState[TransferOuput.RESULT].value
            mean of items in RESULT outputState[TransferOuput.MEAN].value
            variance of items in RESULT outputState[TransferOuput.VARIANCE].value

        Arguments:

        # CONFIRM:
        variable (float): set to self.value (= self.input_value)
        - params (dict):  runtime_params passed from Mechanism, used as one-time value for current execution:
            + NOISE (float)
            + TIME_CONSTANT (float)
            + RANGE ([float, float])
        - time_scale (TimeScale): specifies "temporal granularity" with which Mechanism is executed
        - context (str)

        Returns the following values in self.value (2D np.array) and in
            the value of the corresponding outputState in the self.outputStates dict:
            - activation value (float)
            - mean activation value (float)
            - standard deviation of activation values (float)

        :param self:
        :param variable (float)
        :param params: (dict)
        :param time_scale: (TimeScale)
        :param context: (str)
        :rtype self.outputState.value: (number)
        """

        # FIX: ??CALL check_args()??

        # FIX: IS THIS CORRECT?  SHOULD THIS BE SET TO INITIAL_VALUE
        # FIX:     WHICH SHOULD BE DEFAULTED TO 0.0??
        # Use self.instance_defaults.variable to initialize state of input

        # FIX: NEED TO GET THIS TO WORK WITH CALL TO METHOD:
        time_scale = self.time_scale
        integrator_mode = self.integrator_mode

        #region ASSIGN PARAMETER VALUES

        time_constant = self.time_constant
        range = self.range
        noise = self.noise

        #endregion

        #region EXECUTE TransferMechanism FUNCTION ---------------------------------------------------------------------

        # FIX: NOT UPDATING self.previous_input CORRECTLY
        # FIX: SHOULD UPDATE PARAMS PASSED TO integrator_function WITH ANY RUNTIME PARAMS THAT ARE RELEVANT TO IT

        # Update according to time-scale of integration
        if integrator_mode:
        # if time_scale is TimeScale.TIME_STEP:

            if not self.integrator_function:

                self.integrator_function = AdaptiveIntegrator(
                                            variable,
                                            initializer = self.initial_value,
                                            noise = self.noise,
                                            rate = self.time_constant,
                                            owner = self)

            current_input = self.integrator_function.execute(variable,
                                                        # Should we handle runtime params?
                                                              params={INITIALIZER: self.initial_value,
                                                                      NOISE: self.noise,
                                                                      RATE: self.time_constant},
                                                              context=context

                                                             )
        else:
        # elif time_scale is TimeScale.TRIAL:
            noise = self._try_execute_param(self.noise, variable)
            # formerly: current_input = self.input_state.value + noise
            # (MODIFIED 7/13/17 CW) this if/else below is hacky: just allows a nicer error message
            # when the input is given as a string.
            if (np.array(noise) != 0).any():
                current_input = variable[0] + noise
            else:
<<<<<<< HEAD
                current_input = variable[0]
        else:
            raise MechanismError("time_scale not specified for {}".format(self.__class__.__name__))
=======
                current_input = self.variable[0]
>>>>>>> c8342100

        # self.previous_input = current_input

        # Apply TransferMechanism function
        output_vector = self.function(variable=current_input, params=runtime_params)

        # # MODIFIED  OLD:
        # if list(range):
        # MODIFIED  NEW:
        if range is not None:
        # MODIFIED  END
            minCapIndices = np.where(output_vector < range[0])
            maxCapIndices = np.where(output_vector > range[1])
            output_vector[minCapIndices] = np.min(range)
            output_vector[maxCapIndices] = np.max(range)

        return output_vector
        #endregion

    def _report_mechanism_execution(self, input, params, output):
        """Override super to report previous_input rather than input, and selected params
        """
        print_input = self.previous_input
        print_params = params.copy()
        # Only report time_constant if in TIME_STEP mode
        if params['time_scale'] is TimeScale.TRIAL:
            del print_params[TIME_CONSTANT]
        # Suppress reporting of range (not currently used)
        del print_params[RANGE]

        super()._report_mechanism_execution(input_val=print_input, params=print_params)


    # def terminate_function(self, context=None):
    #     """Terminate the process
    #
    #     called by process.terminate() - MUST BE OVERRIDDEN BY SUBCLASS IMPLEMENTATION
    #     returns output
    #
    #     :rtype CurrentStateTuple(state, confidence, duration, controlModulatedParamValues)
    #     """
    #     # IMPLEMENTATION NOTE:  TBI when time_step is implemented for TransferMechanism
    #
    @property
    def range(self):
        return self._range


    @range.setter
    def range(self, value):
        self._range = value

    # MODIFIED 4/17/17 NEW:
    @property
    def noise (self):
        return self._noise

    @noise.setter
    def noise(self, value):
        self._noise = value

    @property
    def time_constant(self):
        return self._time_constant

    @time_constant.setter
    def time_constant(self, value):
        self._time_constant = value
    # # MODIFIED 4/17/17 END

    @property
    def previous_value(self):
        if self.integrator_function:
            return self.integrator_function.previous_value
        return None

    @property
    def delta(self):
        if self.integrator_function:
            return self.value - self.integrator_function.previous_value
        return None<|MERGE_RESOLUTION|>--- conflicted
+++ resolved
@@ -705,13 +705,8 @@
             if (np.array(noise) != 0).any():
                 current_input = variable[0] + noise
             else:
-<<<<<<< HEAD
-                current_input = variable[0]
-        else:
-            raise MechanismError("time_scale not specified for {}".format(self.__class__.__name__))
-=======
+
                 current_input = self.variable[0]
->>>>>>> c8342100
 
         # self.previous_input = current_input
 
