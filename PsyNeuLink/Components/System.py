--- conflicted
+++ resolved
@@ -2834,11 +2834,7 @@
             G.edge(objmech.name, controller.name, label=connector.name, color=control_color)
 
             # outgoing edges
-<<<<<<< HEAD
-            for output_state in controller.controlSignals:
-=======
             for output_state in controller.control_signals:
->>>>>>> 49c63dfc
                 for projection in output_state.efferents:
                     edge_name
                     rcvr_name = projection.receiver.owner.name
