
# Princeton University licenses this file to You under the Apache License, Version 2.0 (the "License");
# you may not use this file except in compliance with the License.  You may obtain a copy of the License at:
#     http://www.apache.org/licenses/LICENSE-2.0
# Unless required by applicable law or agreed to in writing, software distributed under the License is distributed
# on an "AS IS" BASIS, WITHOUT WARRANTIES OR CONDITIONS OF ANY KIND, either express or implied.
# See the License for the specific language governing permissions and limitations under the License.


# *****************************************    SYSTEM MODULE    ********************************************************

"""
..
    Sections:
      * `System_Overview`
      * `System_Creation`
      * `System_Structure`
         * `System_Graph`
         * `System_Mechanisms`
      * `System_Execution`
         * `System_Execution_Order`
         * `System_Execution_Phase`
         * `System_Execution_Input_And_Initialization`
         * `System_Execution_Learning`
         * `System_Execution_Control`
      * `System_Class_Reference`


.. _System_Overview:

Overview
--------

A system is a collection of `processes <Process>` that are executed together.  Executing a system executes all of the
`mechanisms <Mechanism>` in its processes in a structured order.  `Projections <Projection>` between mechanisms in
different processes within the system are permitted, as are recurrent projections, but projections from mechanisms
in other systems are ignored (PsyNeuLink does not support ESP).  A system can include three types of mechanisms:

* `ProcessingMechanism`
    These receive input from one or more projections, transform the input in some way,
    and assign the result as their output.

* `ControlMechanism`
    These monitor the output of other mechanisms for use in controlling the parameters of other mechanisms or their
    functions.

* `MonitoringMechanism`
    These monitor the output of other mechanisms for use in modifying the parameters of projections (learning)

.. _System_Creation:

Creating a System
-----------------

Systems are created by calling the :py:func:`system` function.  If no arguments are provided, a system with a
single process containing a single :ref:`default mechanism <LINK>` will be returned. Whenever a system is created,
a `ControlMechanism <ControlMechanism>` is created for it and assigned as its `controller`.  The controller can be
specified by assigning an existing ControlMechanism to the  :keyword:`controller`  argument of the system's constructor,
or specifying a class of ControlMechanism;  if none is specified, a `DefaultControlMechanism` is created.

.. _System_Structure:

Structure
---------

.. _System_Graph:

Graph
~~~~~

When an instance of a system is created, a graph is constructed that describes the connections (edges) among its
mechanisms (nodes).  The graph is assigned to the system's `graph` attribute.  This is a dictionary of dependencies,
that can be passed to graph theoretical tools for analysis.  A system can have recurrent processing pathways, such as
feedback loops, in which case the system will have a cyclic graph.  PsyNeuLink also uses the graph of a
system to determine the order in which its mechanisms are executed.  In order to do so in an orderly manner, however,
the graph must be acyclic.  So, for execution, PsyNeuLink constructs an `executionGraph` from the system's `graph`.
If the  system is acyclic, these are the same.  If the system is cyclic, then the `executionGraph` is a subset of the
`graph` in which the dependencies (edges) associated with projections that close a loop have been removed. Note that
this only impacts the order of execution;  the projections themselves remain in effect, and will be fully functional
during the execution of the affected mechanisms (see :ref:`System_Execution` below for a more detailed description).

.. _System_Mechanisms:

Mechanisms
~~~~~~~~~~

The mechanisms in a system are assigned designations based on the position they occupy in the `graph`
and/or the role they play in a system:

    `ORIGIN`: receives input to the system, and does not receive projections from any other ProcessingMechanisms;

    `TERMINAL`: provides output from the system, and does not send projections to any other ProcessingMechanisms;

    `SINGLETON`: both an `ORIGIN` and a `TERMINAL` mechanism;

    `INITIALIZE_CYCLE`: sends a projection that closes a recurrent loop;
    can be assigned an initial value;

    `CYCLE`: receives a projection that closes a recurrent loop;

    `CONTROL`: monitors the value of another mechanism for use in controlling parameter values;

    `MONITORING`: monitors the value of another mechanism for use in learning;

    `TARGET`: ComparatorMechanism that monitors a `TERMINAL` mechanism of a process

    `INTERNAL`: ProcessingMechanism that does not fall into any of the categories above.

    .. note:: Any `ORIGIN` and `TERMINAL` mechanisms of a system must be, respectively,
       the `ORIGIN` or `TERMINAL` of any process(es) to which they belong.  However, it is not
       necessarily the case that the `ORIGIN` and/or `TERMINAL` mechanism of a process is also the
       `ORIGIN` and/or `TERMINAL` of a system to which the process belongs (see the Chain example below).

    .. note: designations are stored in the mechanism.systems attribute (see _instantiate_graph below, and Mechanism)


COMMENT:
    Control
    ~~~~~~~

    Learning
    ~~~~~~~~

    Based on process

COMMENT

.. _System_Full_Fig:

**Components of a System**

.. figure:: _static/System_full_fig.png
   :alt: Overview of major PsyNeuLink components
   :scale: 75 %

   Two :doc:`processes <Process>` are shown, both belonging to the same :doc:`system <System>`.  Each process has a
   series of :doc:`ProcessingMechanisms <ProcessingMechanism>` linked by :doc:`MappingProjections <MappingProjection>`,
   that converge on a common final ProcessingMechanism.  Each ProcessingMechanism is labeled with its designation in
   the system.  The `TERMINAL` mechanism for both processes projects to a `MonitoringMechanism` that is used to drive
   `learning <LearningProjection>` in Process B. It also projects to a :doc:`ControlMechanism <ControlMechanism>`
   that `controls <ControlProjection>` ProcessingMechanisms in both Processes A and B.  Note that the mechanisms and
   projections responsible for learning and control belong to the system and can monitor and/or control mechanisms
   belonging to more than one process (as shown for control in this figure).


.. _System_Execution:

Execution
---------

A system can be executed by calling either its `execute <System_Base.execute>` or `run <System_Base.execute>` methods.
`execute <System_Base.execute>` executes each mechanism in the system once, whereas `run <System_Base.execute>`
allows a series of executions to be carried out.

.. _System_Execution_Order:

Order
~~~~~
Mechanisms are executed in a topologically sorted order, based on the order in which they are listed in their
processes. When a mechanism is executed, it receives input from any other mechanisms that project to it within the
system,  but not from mechanisms outside the system (PsyNeuLink does not support ESP).  The order of execution is
determined by the system's `executionGraph` attribute, which is a subset of the system's `graph` that has been
"pruned" to be acyclic (i.e., devoid of recurrent loops).  While the `executionGraph` is acyclic, all recurrent
projections in the system remain intact during execution and can be
`initialized <System_Execution_Input_And_Initialization>` at the start of execution.

.. _System_Execution_Phase:

Phase
~~~~~
Execution occurs in passes through a system called *phases*.  Each phase corresponds to a single `time_step <LINK>`.
When executing a system in `trial <LINK>` mode, a trial is defined as the number of phases (time_steps) required to
execute a trial of every mechanism in the system.  During each phase of execution, only the mechanisms assigned to
that phase are executed.   Mechanisms are assigned a phase where they are listed in the `pathway` of a
`process <Process>`. When a mechanism is executed, it receives input from any other mechanisms that project to it
within the system.

.. _System_Execution_Input_And_Initialization:

Input and Initialization
~~~~~~~~~~~~~~~~~~~~~~~~
The input to a system is specified in the :keyword:`input` argument of either its `execute <System_Base.execute>` or
`run <System_Base.run>` method. In both cases, the input for a single trial must be a list or ndarray of values,
each of which is an appropriate input for the corresponding `ORIGIN` mechanism (listed in
`originMechanisms <System_Base.originMechanisms>`). If the `execute <System_Base.execute>` method is used,
input for only a single trial is provided, and only a single trial is executed.  The `run <System_Base.run>` method
can be used for a sequence of executions (time_steps or trials), by providing it with a list or ndarray of inputs,
one for each round of execution.  In both cases, two other types of input can be provided:  a list or ndarray of
initialization values, and a list or ndarray of target values. Initialization values are assigned, at the start
execution, as input to mechanisms that close recurrent loops (designated as `INITIALIZE_CYCLE`, and listed in
`recurrentInitMechanisms`), and target values are assigned to the
`target <ComparatorMechanism.ComparatorMechanism.target>` attribute of `ComparatorMechanisms <ComparatorMechanism>`
(see learning below;  also, see `Run` for additional details of formatting input specifications).

.. _System_Execution_Learning:

Learning
~~~~~~~~
The system will execute learning if it is specified for any process in the system.  The system's `learning` attribute
indicates whether learning is enabled for the system. Learning is executed for any
components (individual projections or processes) for which it is specified after all processing mechanisms in the
system have been executed, but before the controller is executed (see below). The stimuli (both inputs and targets for
learning) can be specified in either of two formats, sequence or mechanism, that are described in the :doc:`Run` module;
see `Run_Inputs` and `Run_Targets`).  Both formats require that an input be provided for each `ORIGIN` mechanism of
the system (listed in its `originMechanisms <System_Base.originMechanisms>` attribute).  If the targets are specified
in sequence or mechanism format, one target must be provided for each `TARGET` mechanism (listed in its
`targetMechanisms <System_Base.targetMechanisms>` attribute).  Targets can also be specified in a
`function format <Run_Targets_Function_Format>`, which generates a target for each execution of the mechanism.

.. note::
   A :py:data:`targetMechanism <Process.Process_Base.targetMechanisms>` of a process is not necessarily a
   :py:data:`targetMechanism <System_Base.targetMechanisms>` of the system to which it belongs
   (see :ref:`LearningProjection_Targets`).

.. _System_Execution_Control:

Control
~~~~~~~
Every system is associated with a single `controller`.  The controller monitors the outputState(s) of one or more
mechanisms in the system (listed in its `monitored_output_states` attribute), and uses that information to set the
value of parameters for those or other mechanisms in the system, or their functions
(see :ref:`ControlMechanism_Monitored_OutputStates` for a description of how to specify which outputStates are
monitored, and :ref:`ControlProjection_Creation` for specifying parameters to be controlled). The controller is
executed after all other mechanisms in the system are executed, and sets the values of any parameters that it
controls, which then take effect in the next round of execution.

COMMENT:
   Examples
   --------
   XXX ADD EXAMPLES HERE FROM 'System Graph and Input Test Script'
   .. note::  All of the example systems below use the following set of mechanisms.  However, in practice, they must be
      created separately for each system;  using the same mechanisms and processes in multiple systems can produce
      confusing results.

   Module Contents
   system() factory method:  instantiate system
   System_Base: class definition
COMMENT

.. _System_Class_Reference:

Class Reference
---------------

"""

import math
import re
from collections import UserList, Iterable
from collections import OrderedDict

from toposort import *
# from PsyNeuLink.Globals.toposort.toposort import toposort

from PsyNeuLink.Globals.Registry import register_category
from PsyNeuLink.Components.ShellClasses import *
from PsyNeuLink.Components.Process import ProcessInputState, ProcessList, ProcessTuple
from PsyNeuLink.Components.Mechanisms.Mechanism import MechanismList, MechanismTuple,\
                                                       OBJECT_ITEM, PARAMS_ITEM, PHASE_ITEM
from PsyNeuLink.Components.Mechanisms.Mechanism import MonitoredOutputStatesOption
from PsyNeuLink.Components.Mechanisms.MonitoringMechanisms.ComparatorMechanism import ComparatorMechanism, \
                                                                                      COMPARATOR_TARGET
from PsyNeuLink.Components.Projections.LearningProjection import LearningProjection, _is_learning_spec
from PsyNeuLink.Components.Mechanisms.MonitoringMechanisms.MonitoringMechanism import MonitoringMechanism_Base
from PsyNeuLink.Components.Mechanisms.ControlMechanisms.ControlMechanism import ControlMechanism_Base

# ProcessRegistry ------------------------------------------------------------------------------------------------------

defaultInstanceCount = 0 # Number of default instances (used to index name)

# inspect() keywords
PROCESSES = 'processes'
MECHANISMS = 'mechanisms'
ORIGIN_MECHANISMS = 'origin_mechanisms'
INPUT_ARRAY = 'input_array'
RECURRENT_MECHANISMS = 'recurrent_mechanisms'
RECURRENT_INIT_ARRAY = 'recurrent_init_array'
TERMINAL_MECHANISMS = 'terminal_mechanisms'
OUTPUT_STATE_NAMES = 'output_state_names'
OUTPUT_VALUE_ARRAY = 'output_value_array'
NUM_PHASES_PER_TRIAL = 'num_phases'
MONITORING_MECHANISMS = 'monitoring_mechanisms'
TARGET_MECHANISMS = 'target_mechanisms'
LEARNING_PROJECTION_RECEIVERS = 'learning_projection_receivers'
CONTROL_MECHANISMS = 'control_mechanisms'
CONTROL_PROJECTION_RECEIVERS = 'control_projection_receivers'

SystemRegistry = {}

kwSystemInputState = 'SystemInputState'


class SystemWarning(Warning):
     def __init__(self, error_value):
         self.error_value = error_value

class SystemError(Exception):
     def __init__(self, error_value):
         self.error_value = error_value

     def __str__(self):
         return repr(self.error_value)


# FIX:  IMPLEMENT DEFAULT PROCESS
# FIX:  NEED TO CREATE THE PROJECTIONS FROM THE PROCESS TO THE FIRST MECHANISM IN PROCESS FIRST SINCE,
# FIX:  ONCE IT IS IN THE GRAPH, IT IS NOT LONGER EASY TO DETERMINE WHICH IS WHICH IS WHICH (SINCE SETS ARE NOT ORDERED)

from PsyNeuLink.Components.Process import process
from PsyNeuLink.Components import SystemDefaultControlMechanism
from PsyNeuLink.Components.Mechanisms.ProcessingMechanisms.ObjectiveMechanism import ObjectiveMechanism


# System factory method:
@tc.typecheck
def system(default_input_value=None,
           processes:list=[],
           initial_values:dict={},
           controller=SystemDefaultControlMechanism,
           enable_controller:bool=False,
           monitor_for_control:list=[MonitoredOutputStatesOption.PRIMARY_OUTPUT_STATES],
           # learning:tc.optional(_is_learning_spec)=None,
           targets:tc.optional(tc.any(list, np.ndarray))=None,
           params:tc.optional(dict)=None,
           name:tc.optional(str)=None,
           prefs:is_pref_set=None,
           context=None):
    """
    system(                                   \
    default_input_value=None,                 \
    processes=None,                           \
    initial_values=None,                      \
    controller=SystemDefaultControlMechanism, \
    enable_controller=:keyword:`False`,       \
    monitor_for_control=`None`,               \
    targets=None                              \
    params=None,                              \
    name=None,                                \
    prefs=None)

    COMMENT:
       VERSION WITH learning
        system(                                   \
        default_input_value=None,                 \
        processes=None,                           \
        initial_values=None,                      \
        controller=SystemDefaultControlMechanism, \
        enable_controller=:keyword:`False`,       \
        monitor_for_control=`None`,               \
        learning=None,                            \
        targets=None                              \
        params=None,                              \
        name=None,                                \
        prefs=None)
    COMMENT

    Factory method for System: returns instance of System.

    If called with no arguments, returns an instance of System with a single default process and mechanism;
    if called with a name string, that is used as the name of the instance of System returned;
    if a params dictionary is included, it is passed to the instantiated system.

    See :class:`System_Base` for class description

    Arguments
    ---------

    default_input_value : list or ndarray of values : default default input for `ORIGIN` mechanism of each Process
        the input to the system if none is provided in a call to the `execute <System_Base.exeucte> or
        `run <System_Base.run> methods. Should contain one item corresponding to the input of each `ORIGIN` mechanism
        in the system.
        COMMENT:
            REPLACE DefaultProcess BELOW USING Inline markup
        COMMENT

    processes : list of process specifications : default list('DefaultProcess')
        a list of the processes to include in the system.
        Each process specification can be an instance, the class name (creates a default Process), or a specification
        dictionary (see `Process` for details).

    initial_values : dict of mechanism:value entries
        a dictionary of values used to initialize mechanisms that close recurrent loops (designated as
        `INITIALIZE_CYCLE`). The key for each entry is a mechanism object, and the value is a number,
        list or 1d np.array that must be compatible with the format of the first item of the mechanism's value
        (i.e., mechanism.value[0]).

    controller : ControlMechanism : default DefaultController
        specifies the `ControlMechanism` used to monitor the value of the outputState(s) for mechanisms specified in
        `monitor_for_control`, and that specify the value of `ControlProjections` in the system.

    enable_controller :  bool : default :keyword:`False`
        specifies whether the `controller` is executed during system execution.

    monitor_for_control : list of OutputState objects or specifications : default None
        specifies the outputStates of the `TERMINAL` mechanisms in the system to be monitored by its `controller`
        (see `ControlMechanism_Monitored_OutputStates` for specifying the `monitor_for_control` argument).

    COMMENT:
        learning : Optional[LearningProjection spec]
            implements `learning <LearningProjection_CreationLearningSignal>` for all processes in the system.
    COMMENT

    targets : Optional[List[List]], 2d np.ndarray] : default ndarrays of zeroes
        the values assigned to the `target <ComparatorMechanism.ComparatorMechanism.target>` attribute of each
        `TARGET` mechanism in the system (listed in its `targetMechanisms` attribute).  There must be the same
        number of items as there are `targetMechanisms`, and each item must have the same format (length and number
        of elements) as the `target <ComparatorMechanism.ComparatorMechanism.target>` attribute of the corresponding
        `TARGET` mechanism.

    params : dict : default None
        a `parameter dictionary <ParameterState_Specifying_Parameters>` that can include any of the parameters above;
        the parameter's name should be used as the key for its entry. Values specified for parameters in the dictionary
        override any assigned to those parameters in arguments of the constructor.

    name : str : default System-<index>
        a string used for the name of the system
        (see :doc:`Registry <LINK>` for conventions used in naming, including for default and duplicate names)

    prefs : PreferenceSet or specification dict : System.classPreferences
        the `PreferenceSet` for system (see :doc:`ComponentPreferenceSet <LINK>` for specification of PreferenceSet)

    COMMENT:
    context : str : default None
        string used for contextualization of instantiation, hierarchical calls, executions, etc.
    COMMENT

    Returns
    -------
    instance of System : System

    """


    # Called with descriptor keyword
    if not processes:
        processes = [process()]

    return System_Base(default_input_value=default_input_value,
                       processes=processes,
                       controller=controller,
                       initial_values=initial_values,
                       enable_controller=enable_controller,
                       monitor_for_control=monitor_for_control,
                       # learning=learning,
                       targets=targets,
                       params=params,
                       name=name,
                       prefs=prefs,
                       context=context)


class System_Base(System):
    """
    System_Base(                              \
    default_input_value=None,                 \
    processes=None,                           \
    initial_values=None,                      \
    controller=SystemDefaultControlMechanism, \
    enable_controller=:keyword:`False`,       \
    monitor_for_control=`None`,               \
    targets=None,                             \
    params=None,                              \
    name=None,                                \
    prefs=None)

    COMMENT:
        VERSION WITH learning
        System_Base(                              \
        default_input_value=None,                 \
        processes=None,                           \
        initial_values=None,                      \
        controller=SystemDefaultControlMechanism, \
        enable_controller=:keyword:`False`,       \
        monitor_for_control=`None`,               \
        learning=None,                            \
        targets=None,                             \
        params=None,                              \
        name=None,                                \
        prefs=None)
    COMMENT

    Abstract class for System.

    .. note::
       Systems should NEVER be instantiated by a direct call to the base class.
       They should be instantiated using the :func:`system` factory method (see it for description of parameters).

    COMMENT:
        Description
        -----------
            System is a Category of the Component class.
            It implements a System that is used to execute a collection of processes.

       Class attributes
       ----------------
        + componentCategory (str): kwProcessFunctionCategory
        + className (str): kwProcessFunctionCategory
        + suffix (str): " <kwMechanismFunctionCategory>"
        + registry (dict): ProcessRegistry
        + classPreference (PreferenceSet): ProcessPreferenceSet, instantiated in __init__()
        + classPreferenceLevel (PreferenceLevel): PreferenceLevel.CATEGORY
        + variableClassDefault = inputValueSystemDefault                     # Used as default input value to Process)
        + paramClassDefaults = {kwProcesses: [Mechanism_Base.defaultMechanism],
                                CONTROLLER: DefaultController,
                                TIME_SCALE: TimeScale.TRIAL}
       Class methods
       -------------
        - _validate_variable(variable, context):  insures that variable is 3D np.array (one 2D for each Process)
        - _instantiate_attributes_before_function(context):  calls self._instantiate_graph
        - _instantiate_function(context): validates only if self.prefs.paramValidationPref is set
        - _instantiate_graph(input, context):  instantiates Processes in self.process and constructs executionList
        - identify_origin_and_terminal_mechanisms():  assign self.originMechanisms and self.terminalMechanisms
        - _assign_output_states():  assign outputStates of System (currently = terminalMechanisms)
        - execute(input, time_scale, context):  executes Mechanisms in order specified by executionList
        - variableInstanceDefaults(value):  setter for variableInstanceDefaults;  does some kind of error checking??

       SystemRegistry
       --------------
        Register in SystemRegistry, which maintains a dict for the subclass, a count for all instances of it,
         and a dictionary of those instances

        TBI: MAKE THESE convenience lists, akin to self.terminalMechanisms
        + input (list): contains Process.input for each process in self.processes
        + output (list): containts Process.ouput for each process in self.processes
        [TBI: + input (list): each item is the Process.input object for the corresponding Process in self.processes]
        [TBI: + outputs (list): each item is the Process.output object for the corresponding Process in self.processes]
    COMMENT

    Attributes
    ----------

    componentType : SYSTEM

    processes : list of Process objects
        list of processes in the system specified by the `process` parameter.

        .. can be appended with prediction processes by EVCMechanism
           used with self.input to constsruct self.process_tuples

        .. _processList : ProcessList
            Provides access to (process, input) tuples.
            Derived from self.input and self.processes.
            Used to construct :py:data:`executionGraph <System_Base.executionGraph>` and execute the System

    controller : ControlMechanism : default DefaultController
        the ControlMechanism used to monitor the value of the outputState(s) for mechanisms specified in
        ``monitor_for_control`` argument, and specify the value of ControlProjections in the system.

    enable_controller :  bool : default :keyword:`False`
        determines whether the `controller` is executed during system execution.

    learning : bool : default False
        indicates whether learning is being used;  is set to True if learning is specified for any processes
        in the system or for the system itself.

    targets : 2d nparray : default zeroes
        used as template for the values of the system's `targetInputStates`, and to represent the targets specified in
        the :keyword:`targets` argument of system's `execute <System.execute>` and `run <System.run>` methods.

    graph : OrderedDict
        contains a graph of all of the mechanisms in the system.
        Each entry specifies a set of <Receiver>: {sender, sender...} dependencies.
        The key of each entry is a receiver mech_tuple, and
        the value is a set of mech_tuples that send projections to that receiver.
        If a key (receiver) has no dependents, its value is an empty set.

    executionGraph : OrderedDict
        contains an acyclic subset of the system's `graph`, hierarchically organized by a toposort.
        Used to specify the order in which mechanisms are executed.

    execution_sets : list of sets
        contains a list of mechanism sets.
        Each set contains mechanism to be executed at the same time.
        The sets are ordered in the sequence with which they should be executed.

    executionList : list of Mechanism objects
        contains a list of mechanisms in the order in which they are executed.
        The list is a random sample of the permissible orders constrained by the `executionGraph`.

    mechanisms : list of Mechanism objects
        contains a list of all mechanisms in the system.

        .. property that points to _allMechanisms.mechanisms (see below)

    mechanismsDict : Dict[Mechanism:Process]
        contains a dictionary of all mechanisms in the system, listing the processes to which they belong.
        The key of each entry is a `Mechanism` object, and the value of each entry is a list of `processes <Process>`.

        .. Note: the following attributes use lists of tuples (mechanism, runtime_param, phaseSpec) and MechanismList
              xxx_mech_tuples are lists of tuples defined in the Process pathways;
                  tuples are used because runtime_params and phaseSpec are attributes that need
                  to be able to be specified differently for the same mechanism in different contexts
                  and thus are not easily managed as mechanism attributes
              xxxMechanismLists point to MechanismList objects that provide access to information
                  about the mechanism <type> listed in mech_tuples (i.e., the mechanisms, names, etc.)

        .. _all_mech_tuples : list of (mechanism, runtime_param, phaseSpec) tuples
            Tuples for all mechanisms in the system (serve as keys in self.graph).

        .. _allMechanisms : MechanismList
            Contains all mechanisms in the system (based on _all_mech_tuples).

        .. _origin_mech_tuples : list of (mechanism, runtime_param, phaseSpec) tuples
            Tuples for all ORIGIN mechanisms in the system.

        .. _terminal_mech_tuples : list of (mechanism, runtime_param, phaseSpec) tuples
            Tuples for all TERMINAL mechanisms in the system.

        .. _monitoring_mech_tuples : list of (mechanism, runtime_param, phaseSpec) tuples
            Tuples for all MonitoringMechanisms in the system (used for learning).

        .. _target_mech_tuples : list of (mechanism, runtime_param, phaseSpec) tuples
            Tuples for all ComparatorMechanisms  in the system that are a `TERMINAL` for at least on process
            to which it belongs and that process has learning enabled --  the criteria for being a target used in
            learning.

        .. _learning_mech_tuples : list of (mechanism, runtime_param, phaseSpec) tuples
            Tuples for all LearningMechanisms in the system (used for learning).

        .. _control_mech_tuple : list of a single (mechanism, runtime_param, phaseSpec) tuple
            Tuple for the controller in the system.

    originMechanisms : MechanismList
        contains all `ORIGIN` mechanisms in the system (i.e., that don't receive projections from any other
        mechanisms.

        .. based on _origin_mech_tuples
           system.input contains the input to each `ORIGIN` mechanism

    terminalMechanisms : MechanismList
        contains all `TERMINAL` mechanisms in the system (i.e., that don't project to any other ProcessingMechanisms).

        .. based on _terminal_mech_tuples
           system.ouput contains the output of each TERMINAL mechanism

    recurrentInitMechanisms : MechanismList
        contains mechanisms with recurrent projections that are candidates for
        `initialization <System_Execution_Input_And_Initialization>`.

    monitoringMechanisms : MechanismList)
        contains all `MONITORING` mechanisms in the system (used for learning).
        COMMENET:
            based on _monitoring_mech_tuples)
        COMMENT

    targetMechanisms : MechanismList)
        contains all `TARGET` mechanisms in the system (used for learning.
        COMMENT:
            based on _target_mech_tuples)
        COMMENT

    targetInputStates : List[SystemInputState]
        one item for each `TARGET` mechanism in the system (listed in `targetMechanisms`).  Used to represent the
        :keyword:`targets` specified in the system's `execute <System.execute>` and `run <System.run>` methods, and
        provide their values to the the `target <ComparatorMechanism.ComparatorMechanism.target>` inputState of each
        `TARGET` mechanism during execution.

    COMMENT:
       IS THIS CORRECT:
    COMMENT

    controlMechanisms : MechanismList
        contains `controller` of the system
        COMMENT:
            ??and any other `ControlMechanisms <ControlMechanism>` in the system
            (based on _control_mech_tuples).
        COMMENT

    value : 3D ndarray
        contains an array of 2D arrays, each of which is the `outputValue `of a `TERMINAL` mechanism in the system.

        .. _phaseSpecMax : int
            Maximum phase specified for any mechanism in system.  Determines the phase of the last (set of)
            ProcessingMechanism(s) to be executed in the system.

    numPhases : int
        number of phases for system (read-only).

        .. implemented as an @property attribute; = _phaseSpecMax + 1

    initial_values : list or ndarray of values :  default array of zero arrays
        values used to initialize mechanisms that close recurrent loops (designated as `INITIALIZE_CYCLE`).
        Must be the same length as the list of `INITIALIZE_CYCLE` mechanisms in the system contained in
        `recurrentInitMechanisms`.

    timeScale : TimeScale  : default TimeScale.TRIAL
        determines the default `TimeScale` value used by mechanisms in the system.

    results : List[outputState.value]
        list of return values (outputState.value) from the sequence of executions.

    name : str : default System-<index>
        the name of the system;
        Specified in the `name` argument of the constructor for the system;
        if not is specified, a default is assigned by SystemRegistry
        (see :doc:`Registry <LINK>` for conventions used in naming, including for default and duplicate names).


    prefs : PreferenceSet or specification dict : System.classPreferences
        the `PreferenceSet` for system.
        Specified in the `prefs` argument of the constructor for the system;  if it is not specified, a default is
        assigned using `classPreferences` defined in __init__.py
        (see :ref:`PreferenceSet <LINK>` for details).

    """

    componentCategory = kwProcessComponentCategory
    className = componentCategory
    suffix = " " + className
    componentType = "System"

    registry = SystemRegistry

    classPreferenceLevel = PreferenceLevel.CATEGORY
    # These will override those specified in CategoryDefaultPreferences
    # classPreferences = {
    #     kwPreferenceSetName: 'SystemCustomClassPreferences',
    #     kpReportOutputPref: PreferenceEntry(False, PreferenceLevel.INSTANCE)}

    # Use inputValueSystemDefault as default input to process
    # variableClassDefault = inputValueSystemDefault
    variableClassDefault = None

    paramClassDefaults = Component.paramClassDefaults.copy()
    paramClassDefaults.update({TIME_SCALE: TimeScale.TRIAL})

    @tc.typecheck
    def __init__(self,
                 default_input_value=None,
                 processes=None,
                 initial_values=None,
                 controller=SystemDefaultControlMechanism,
                 enable_controller=False,
                 monitor_for_control=None,
                 # learning=None,
                 targets=None,
                 params=None,
                 name=None,
                 prefs:is_pref_set=None,
                 context=None):

        processes = processes or []
        monitor_for_control = monitor_for_control or [MonitoredOutputStatesOption.PRIMARY_OUTPUT_STATES]

        # Assign args to params and functionParams dicts (kwConstants must == arg names)
        params = self._assign_args_to_param_dicts(processes=processes,
                                                 initial_values=initial_values,
                                                 controller=controller,
                                                 enable_controller=enable_controller,
                                                 monitor_for_control=monitor_for_control,
                                                 targets=targets,
                                                 params=params)

        # MODIFIED 12/15/16 OLD:
        # self.pathway = None
        # MODIFIED 12/15/16 END
        self.function = self.execute
        self.outputStates = {}
        self._phaseSpecMax = 0
        self.stimulusInputStates = []
        self.targets = None
        self.targetInputStates = []
        self.learning = False

        register_category(entry=self,
                          base_class=System_Base,
                          name=name,
                          registry=SystemRegistry,
                          context=context)

        if not context:
            # context = INITIALIZING + self.name
            context = INITIALIZING + self.name + kwSeparator + SYSTEM_INIT

        super().__init__(variable_default=default_input_value,
                         param_defaults=params,
                         name=self.name,
                         prefs=prefs,
                         context=context)

        # Get/assign controller

        # Controller is DefaultControlMechanism
        from PsyNeuLink.Components.Mechanisms.ControlMechanisms.DefaultControlMechanism import DefaultControlMechanism
        if self.paramsCurrent[CONTROLLER] is DefaultControlMechanism:
            # Get DefaultController from MechanismRegistry
            from PsyNeuLink.Components.Mechanisms.Mechanism import MechanismRegistry
            self.controller = list(MechanismRegistry[DEFAULT_CONTROL_MECHANISM].instanceDict.values())[0]
        # Controller is not DefaultControlMechanism
        else:
            # Instantiate specified controller
            # MODIFIED 11/6/16 OLD:
            self.controller = self.paramsCurrent[CONTROLLER](params={SYSTEM: self})
            # # MODIFIED 11/6/16 NEW:
            # self.controller = self.paramsCurrent[CONTROLLER](system=self)
            # MODIFIED 11/6/16 END

        # Check whether controller has input, and if not then disable
        try:
            has_input_states = bool(self.controller.inputStates)
        except:
            has_input_states = False
        if not has_input_states:
            # If controller was enabled (and verbose is set), warn that it has been disabled
            if self.enable_controller and self.prefs.verbosePref:
                print("{} for {} has no inputStates, so controller will be disabled".
                      format(self.controller.name, self.name))
            self.enable_controller = False


        # Compare _phaseSpecMax with controller's phaseSpec, and assign default if it is not specified
        try:
            # Get phaseSpec from controller
            self._phaseSpecMax = max(self._phaseSpecMax, self.controller.phaseSpec)
        except (AttributeError, TypeError):
            # Controller phaseSpec not specified
            try:
                # Assign System specification of Controller phaseSpec if provided
                self.controller.phaseSpec = self.paramsCurrent[CONROLLER_PHASE_SPEC]
                self._phaseSpecMax = max(self._phaseSpecMax, self.controller.phaseSpec)
            except:
                # No System specification, so use System max as default
                self.controller.phaseSpec = self._phaseSpecMax

        # IMPLEMENT CORRECT REPORTING HERE
        # if self.prefs.reportOutputPref:
        #     print("\n{0} initialized with:\n- pathway: [{1}]".
        #           # format(self.name, self.pathwayMechanismNames.__str__().strip("[]")))
        #           format(self.name, self.names.__str__().strip("[]")))

    def _validate_variable(self, variable, context=None):
        """Convert variableClassDefault and self.variable to 2D np.array: one 1D value for each input state
        """
        super(System_Base, self)._validate_variable(variable, context)

        # # MODIFIED 6/26/16 OLD:
        # # Force System variable specification to be a 2D array (to accommodate multiple input states of 1st mech(s)):
        # self.variableClassDefault = convert_to_np_array(self.variableClassDefault, 2)
        # self.variable = convert_to_np_array(self.variable, 2)
# FIX:  THIS CURRENTLY FAILS:
        # # MODIFIED 6/26/16 NEW:
        # # Force System variable specification to be a 3D array (to accommodate input states for each Process):
        # self.variableClassDefault = convert_to_np_array(self.variableClassDefault, 3)
        # self.variable = convert_to_np_array(self.variable, 3)
        # MODIFIED 10/2/16 NEWER:
        # Force System variable specification to be a 2D array (to accommodate multiple input states of 1st mech(s)):
        if variable is None:
            return
        self.variableClassDefault = convert_to_np_array(self.variableClassDefault, 2)
        self.variable = convert_to_np_array(self.variable, 2)

    def _validate_params(self, request_set, target_set=None, context=None):
        """Validate controller, processes and initial_values
        """
        super()._validate_params(request_set=request_set, target_set=target_set, context=context)

        controller = target_set[CONTROLLER]
        if (not isinstance(controller, ControlMechanism_Base) and
                not (inspect.isclass(controller) and issubclass(controller, ControlMechanism_Base))):
            raise SystemError("{} (controller arg for \'{}\') is not a ControllerMechanism or subclass of one".
                              format(controller, self.name))

        for process in target_set[kwProcesses]:
            if not isinstance(process, Process):
                raise SystemError("{} (in processes arg for \'{}\') is not a Process object".format(process, self.name))

        for mech, value in target_set[kwInitialValues].items():
            if not isinstance(mech, Mechanism):
                raise SystemError("{} (key for entry in initial_values arg for \'{}\') "
                                  "is not a Mechanism object".format(mech, self.name))

    def _instantiate_attributes_before_function(self, context=None):
        """Instantiate processes and graph

        These calls must be made before _instantiate_function as the latter may be called during init for validation
        """
        self._instantiate_processes(input=self.variable, context=context)
        self._instantiate_graph(context=context)
        self._instantiate_learning_graph(context=context)

    def _instantiate_function(self, context=None):
        """Suppress validation of function

        This is necessary to:
        - insure there is no FUNCTION specified (not allowed for a System object)
        - suppress validation (and attendant execution) of System execute method (unless VALIDATE_PROCESS is set)
            since generally there is no need, as all of the mechanisms in kwProcesses have already been validated
        """

        if self.paramsCurrent[FUNCTION] != self.execute:
            print("System object ({0}) should not have a specification ({1}) for a {2} param;  it will be ignored").\
                format(self.name, self.paramsCurrent[FUNCTION], FUNCTION)
            self.paramsCurrent[FUNCTION] = self.execute

        # If validation pref is set, instantiate and execute the System
        if self.prefs.paramValidationPref:
            super(System_Base, self)._instantiate_function(context=context)
        # Otherwise, just set System output info to the corresponding info for the last mechanism(s) in self.processes
        else:
            self.value = self.processes[-1].outputState.value

    def _instantiate_processes(self, input=None, context=None):
# FIX: ALLOW Projections (??ProjectionTiming TUPLES) TO BE INTERPOSED BETWEEN MECHANISMS IN PATHWAY
# FIX: AUGMENT LinearMatrix TO USE FULL_CONNECTIVITY_MATRIX IF len(sender) != len(receiver)
        """Instantiate processes of system

        Use self.processes (populated by self.paramsCurrent[kwProcesses] in Function._assign_args_to_param_dicts
        If self.processes is empty, instantiate default process by calling process()
        Iterate through self.processes, instantiating each (including the input to each input projection)
        If input is specified, check that it's length equals the number of processes
        If input is not specified, compose from the input for each Process (value specified or, if None, default)
        Note: specification of input for system takes precedence over specification for processes

        # ??STILL THE CASE, OR MOVED TO _instantiate_graph:
        Iterate through Process._mech_tuples for each Process;  for each sequential pair:
            - create set entry:  <receiving Mechanism>: {<sending Mechanism>}
            - add each pair as an entry in self.executionGraph
        """

        # # MODIFIED 2/8/17 OLD:  [SEE BELOW]
        # self.variable = []
        # MODIFIED 2/8/17 END
        self.mechanismsDict = {}
        self._all_mech_tuples = []
        self._allMechanisms = MechanismList(self, self._all_mech_tuples)

        # Get list of processes specified in arg to init, possibly appended by EVCMechanism (with prediction processes)
        processes_spec = self.processes

        # Assign default Process if PROCESS is empty, or invalid
        if not processes_spec:
            from PsyNeuLink.Components.Process import Process_Base
            processes_spec.append(ProcessTuple(Process_Base(), None))

        # If input to system is specified, number of items must equal number of processes with origin mechanisms
        if input is not None and len(input) != len(self.originMechanisms):
            raise SystemError("Number of items in input ({}) must equal number of processes ({}) in {} ".
                              format(len(input), len(self.originMechanisms),self.name))

        #region VALIDATE EACH ENTRY, STANDARDIZE FORMAT AND INSTANTIATE PROCESS

        # Convert all entries to (process, input) tuples, with None as filler for absent input
        input_index = input_index_curr = 0
        for i in range(len(processes_spec)):

            # MODIFIED 2/8/17 NEW:
            # Get list of origin mechanisms for processes that have already been converted
            #   (for use below in assigning input)
            orig_mechs_already_processed = list(p[0].originMechanisms[0] for
                                                p in processes_spec if isinstance(p,ProcessTuple))
            # MODIFIED 2/8/17 END

            # Entry is not a tuple
            #    presumably it is a process spec, so enter it as first item of ProcessTuple
            if not isinstance(processes_spec[i], tuple):
                processes_spec[i] = ProcessTuple(processes_spec[i], None)

            # Entry is a tuple but not a ProcessTuple, so convert it
            if isinstance(processes_spec[i], tuple) and not isinstance(processes_spec[i], ProcessTuple):
                processes_spec[i] = ProcessTuple(processes_spec[i][0], processes_spec[i][1])

            # Input was NOT provided on command line, so get it from the process
            if input is None:
                process = processes_spec[i].process
                process_input = []
                for process_input_state in process.processInputStates:
                    process_input.extend(process_input_state.value)
                processes_spec[i] = ProcessTuple(process, process_input)
            # Input was provided on command line, so assign that to input item of tuple
            else:
                # Assign None as input to processes implemented by controller (controller provides their input)
                #    (e.g., prediction processes implemented by EVCMechanism)
                if processes_spec[i].process._isControllerProcess:
                    processes_spec[i] = ProcessTuple(processes_spec[i].process, None)
                else:
                    # MODIFIED 2/8/17 NEW:
                    # Replace input item in tuple with one from command line
                    # Note:  check if origin mechanism for current process is same as any previous one;
                    #        if it is, use that one (and don't increment index for input
                    #        otherwise, assign input and increment input_index
                    try:
                        input_index_curr = orig_mechs_already_processed.index(processes_spec[i][0].originMechanisms[0])
                    except ValueError:
                        input_index += 1
                    processes_spec[i] = ProcessTuple(processes_spec[i].process, input[input_index_curr])
                    input_index_curr = input_index
                    # MODIFIED 2/8/17 END

            # Validate input
            if (processes_spec[i].input is not None and
                    not isinstance(processes_spec[i].input,(numbers.Number, list, np.ndarray))):
                raise SystemError("Second item of entry {0} ({1}) must be an input value".
                                  format(i, processes_spec[i].input))

            process = processes_spec[i].process
            process_input = processes_spec[i].input

            # # MODIFIED 2/8/17 OLD: [MOVED ASSIGNMENT OF self.variable TO _instantiate_graph()
            # #                       SINCE THAT IS WHERE SYSTEM'S ORIGIN MECHANISMS ARE IDENTIFIED]
            # self.variable.append(process_input)
            # # MODIFIED 2/8/17 END

            # IMPLEMENT: THIS IS WHERE LEARNING SPECIFIED FOR A SYSTEM SHOULD BE IMPLEMENTED FOR EACH PROCESS IN THE
            #            SYSTEM;  NOTE:  IF THE PROCESS IS ALREADY INSTANTIATED WITHOUT LEARNING
            #            (FIRST CONDITIONAL BELOW), MAY NEED TO BE RE-INSTANTIATED WITH LEARNING
            #            (QUESTION:  WHERE TO GET SPECS FOR PROCESS FOR RE-INSTANTIATION??)

            # If process item is a Process object, assign process_input as default
            if isinstance(process, Process):
                if process_input is not None:
                    process._assign_defaults(variable=process_input, context=context)

            # Otherwise, instantiate Process
            else:
                if inspect.isclass(process) and issubclass(process, Process):
                    # FIX: MAKE SURE THIS IS CORRECT
                    # Provide self as context, so that Process knows it is part of a System (and which one)
                    # Note: this is used by Process._instantiate_pathway() when instantiating first Mechanism
                    #           in Pathway, to override instantiation of projections from Process.input_state
                    process = Process(default_input_value=process_input, context=self)
                elif isinstance(process, dict):
                    # IMPLEMENT:  HANDLE Process specification dict here;
                    #             include process_input as ??param, and context=self
                    raise SystemError("Attempt to instantiate process {0} in kwProcesses of {1} "
                                      "using a Process specification dict: not currently supported".
                                      format(process.name, self.name))
                else:
                    raise SystemError("Entry {0} of kwProcesses ({1}) must be a Process object, class, or a "
                                      "specification dict for a Process".format(i, process))

            # # process should now be a Process object;  assign to processList
            # self.processList.append(process)

            # Assign the Process a reference to this System
            process.systems.append(self)
            if process.learning:
                self.learning = True

            # Get max of Process phaseSpecs
            self._phaseSpecMax = int(max(math.floor(process._phaseSpecMax), self._phaseSpecMax))

            # Iterate through mechanism tuples in Process' mech_tuples
            #     to construct self._all_mech_tuples and mechanismsDict
            # FIX: ??REPLACE WITH:  for sender_mech_tuple in Process._mech_tuples
            for sender_mech_tuple in process._mech_tuples:

                sender_mech = sender_mech_tuple.mechanism

                # THIS IS NOW DONE IN _instantiate_graph
                # # Add system to the Mechanism's list of systems of which it is member
                # if not self in sender_mech_tuple[MECHANISM].systems:
                #     sender_mech.systems[self] = INTERNAL

                # Assign sender mechanism entry in self.mechanismsDict, with mech_tuple as key and its Process as value
                #     (this is used by Process._instantiate_pathway() to determine if Process is part of System)
                # If the sender is already in the System's mechanisms dict
                if sender_mech_tuple.mechanism in self.mechanismsDict:
                    existing_mech_tuple = self._allMechanisms._get_tuple_for_mech(sender_mech)
                    if not sender_mech_tuple is existing_mech_tuple:
                        # Contents of tuple are the same, so use the tuple in _allMechanisms
                        if (sender_mech_tuple.phase == existing_mech_tuple.phase and
                                    sender_mech_tuple.params == existing_mech_tuple.params):
                            pass
                        # Contents of tuple are different, so raise exception
                        else:
                            if sender_mech_tuple.phase != existing_mech_tuple.phase:
                                offending_tuple_field = 'phase'
                                offending_value = PHASE_ITEM
                            else:
                                offending_tuple_field = 'process_input'
                                offending_value = PARAMS_ITEM
                            raise SystemError("The same mechanism in different processes must have the same parameters:"
                                              "the {} ({}) for {} in {} does not match the value({}) in {}".
                                              format(offending_tuple_field,
                                                     sender_mech_tuple.mechanism,
                                                     sender_mech_tuple[offending_value],
                                                     process,
                                                     existing_mech_tuple[offending_value],
                                                     self.mechanismsDict[sender_mech_tuple.mechanism]
                                                     ))
                    # Add to entry's list
                    self.mechanismsDict[sender_mech].append(process)
                else:
                    # Add new entry
                    self.mechanismsDict[sender_mech] = [process]
                if not sender_mech_tuple in self._all_mech_tuples:
                    self._all_mech_tuples.append(sender_mech_tuple)

            process._allMechanisms = MechanismList(process, tuples_list=process._mech_tuples)

        # # MODIFIED 2/8/17 OLD: [SEE ABOVE]
        # self.variable = convert_to_np_array(self.variable, 2)
        # # MODIFIED 2/8/17 END
        #
        # # Instantiate processList using process_tuples, and point self.processes to it
        # # Note: this also points self.params[kwProcesses] to self.processes
        self.process_tuples = processes_spec
        self._processList = ProcessList(self, self.process_tuples)
        self.processes = self._processList.processes

    def _instantiate_graph(self, context=None):
        """Construct graph (full) and executionGraph (acyclic) of system

        Instantate a graph of all of the mechanisms in the system and their dependencies,
            designate a type for each mechanism in the graph,
            instantiate the executionGraph, a subset of the graph with any cycles removed,
                and topologically sorted into a sequentially ordered list of sets
                containing mechanisms to be executed at the same time

        graph contains a dictionary of dependency sets for all mechanisms in the system:
            reciever_mech_tuple : {sender_mech_tuple, sender_mech_tuple...}
        executionGraph contains an acyclic subset of graph used to determine sequence of mechanism execution;

        They are constructed as follows:
            sequence through self.processes;  for each process:
                begin with process.firstMechanism (assign as ORIGIN if it doesn't receive any projections)
                traverse all projections
                for each mechanism encountered (receiver), assign to its dependency set the previous (sender) mechanism
                for each assignment, use toposort to test whether the dependency introduced a cycle; if so:
                    eliminate the dependent from the executionGraph, and designate it as CYCLE (unless it is an ORIGIN)
                    designate the sender as INITIALIZE_CYCLE (it can receive and initial_value specification)
                if a mechanism doe not project to any other ProcessingMechanisms (ignore monitoring and control mechs):
                    assign as TERMINAL unless it is already an ORIGIN, in which case assign as SINGLETON

        Construct execution_sets and exeuction_list

        Assign MechanismLists:
            allMechanisms
            originMechanisms
            terminalMechanisms
            recurrentInitMechanisms (INITIALIZE_CYCLE)
            monitoringMechansims
            controlMechanisms

        Validate initial_values

        """

        # Use to recursively traverse processes
        def build_dependency_sets_by_traversing_projections(sender_mech):

            # If sender is an ObjectiveMechanism being used for learning or control,
            # Assign as MONITORING and move on
            if isinstance(sender_mech, ObjectiveMechanism) and sender_mech.role:
                sender_mech.systems[self] = MONITORING
                return

            # Delete any projections to mechanism from processes or mechanisms in processes not in current system
            for input_state in sender_mech.inputStates.values():
                for projection in input_state.receivesFromProjections:
                    sender = projection.sender.owner
                    system_processes = self.processes
                    if isinstance(sender, Process):
                        if not sender in system_processes:
                            del projection
                    elif not all(sender_process in system_processes for sender_process in sender.processes):
                        del projection

            # If sender_mech has no projections left, raise exception
            if not any(any(projection for projection in input_state.receivesFromProjections)
                       for input_state in sender_mech.inputStates.values()):
                raise SystemError("{} only receives projections from other processes or mechanisms not"
                                  " in the current system ({})".format(sender_mech.name, self.name))

            # Assign as TERMINAL (or SINGLETON) if it:
            #    - has no outgoing projections and
            #    - it is not a ComparatorMechanism or
            #      it projects only to ComparatorMechanism(s) and/or ObjectiveMechanisms used for learning
            # Note:  SINGLETON is assigned if mechanism is already a TERMINAL;  indicates that it is both
            #        an ORIGIN AND A TERMINAL and thus must be the only mechanism in its process
            if (not isinstance(sender_mech, (MonitoringMechanism_Base, ControlMechanism_Base)) and
                    all(all((isinstance(projection.receiver.owner, (MonitoringMechanism_Base,
                                                                   ControlMechanism_Base)) or
                                 (isinstance(projection.receiver.owner, ObjectiveMechanism) and
                                  projection.receiver.owner.role is LEARNING))
                            for projection in output_state.sendsToProjections)
                        for output_state in sender_mech.outputStates.values())):
                try:
                    if sender_mech.systems[self] is ORIGIN:
                        sender_mech.systems[self] = SINGLETON
                    else:
                        sender_mech.systems[self] = TERMINAL
                except KeyError:
                    sender_mech.systems[self] = TERMINAL
                return

            for outputState in sender_mech.outputStates.values():

                for projection in outputState.sendsToProjections:
                    receiver = projection.receiver.owner
                    receiver_tuple = self._allMechanisms._get_tuple_for_mech(receiver)

                    # MODIFIED 2/8/17 NEW:
                    # If receiver is not in system's list of mechanisms, must belong to a process that has
                    #    not been included in the system, so ignore it
                    if not receiver_tuple:
                        continue
                    # MODIFIED 2/8/17 END

                    try:
                        self.graph[receiver_tuple].add(self._allMechanisms._get_tuple_for_mech(sender_mech))
                    except KeyError:
                        self.graph[receiver_tuple] = {self._allMechanisms._get_tuple_for_mech(sender_mech)}

                    # Use toposort to test whether the added dependency produced a cycle (feedback loop)
                    # Do not include dependency (or receiver on sender) in executionGraph for this projection
                    #  and end this branch of the traversal if the receiver has already been encountered,
                    #  but do mark for initialization
                    # Notes:
                    # * This is because it is a feedback connection, which introduces a cycle into the graph
                    #     that precludes use of toposort to determine order of execution;
                    #     however, the feedback projection will still be used during execution
                    #     so the sending mechanism should be designated as INITIALIZE_CYCLE
                    # * Check for receiver mechanism and not its tuple,
                    #     since the same mechanism can appear in more than one tuple (e.g., with different phases)
                    #     and would introduce a cycle irrespective of the tuple in which it appears in the graph
                    # FIX: MODIFY THIS TO (GO BACK TO) USING if receiver_tuple in self.executionGraph
                    # FIX  BUT CHECK THAT THEY ARE IN DIFFERENT PHASES
                    if receiver in self.execution_graph_mechs:
                        # Try assigning receiver as dependent of current mechanism and test toposort
                        try:
                            # If receiver_tuple already has dependencies in its set, add sender_mech to set
                            if self.executionGraph[receiver_tuple]:
                                self.executionGraph[receiver_tuple].\
                                    add(self._allMechanisms._get_tuple_for_mech(sender_mech))
                            # If receiver_tuple set is empty, assign sender_mech to set
                            else:
                                self.executionGraph[receiver_tuple] = \
                                    {self._allMechanisms._get_tuple_for_mech(sender_mech)}
                            # Use toposort to test whether the added dependency produced a cycle (feedback loop)
                            list(toposort(self.executionGraph))
                        # If making receiver dependent on sender produced a cycle (feedback loop), remove from graph
                        except ValueError:
                            self.executionGraph[receiver_tuple].\
                                remove(self._allMechanisms._get_tuple_for_mech(sender_mech))
                            # Assign sender_mech INITIALIZE_CYCLE as system status if not ORIGIN or not yet assigned
                            if not sender_mech.systems or not (sender_mech.systems[self] in {ORIGIN, SINGLETON}):
                                sender_mech.systems[self] = INITIALIZE_CYCLE
                            if not (receiver.systems[self] in {ORIGIN, SINGLETON}):
                                receiver.systems[self] = CYCLE
                            continue

                    else:
                        # Assign receiver as dependent on sender mechanism
                        try:
                            # FIX: THIS WILL ADD SENDER_MECH IF RECEIVER IS IN GRAPH BUT = set()
                            # FIX: DOES THAT SCREW UP ORIGINS?
                            self.executionGraph[receiver_tuple].\
                                add(self._allMechanisms._get_tuple_for_mech(sender_mech))
                        except KeyError:
                            self.executionGraph[receiver_tuple] = \
                                {self._allMechanisms._get_tuple_for_mech(sender_mech)}

                    if not sender_mech.systems:
                        sender_mech.systems[self] = INTERNAL

                    # Traverse list of mechanisms in process recursively
                    build_dependency_sets_by_traversing_projections(receiver)

        self.graph = OrderedDict()
        self.executionGraph = OrderedDict()


        # Sort for consistency of output
        sorted_processes = sorted(self.processes, key=lambda process : process.name)

        for process in sorted_processes:
            first_mech = process.firstMechanism

            # Treat as ORIGIN if ALL projections to the first mechanism in the process are from:
            #    - the process itself (ProcessInputState)
            #    - another mechanism in the in process (i.e., feedback projections from *within* the process)
            #    - mechanisms from other process for which it is an origin
            # Notes:
            # * This precludes a mechanism that is an ORIGIN of a process from being an ORIGIN for the system
            #       if it receives any projections from any other mechanisms in the system (including other processes)
            #       other than ones in processes for which it is also their ORIGIN
            # * This does allow a mechanism to be the ORIGIN (but *only* the ORIGIN) for > 1 process in the system
            if all(
                    all(
                            # All projections must be from a process (i.e., ProcessInputState) to which it belongs
                            # # MODIFIED 2/8/17 OLD:
                            # #          [THIS CHECKED FOR PROCESS IN SYSTEM'S LIST OF PROCESSES
                            # #           IT CRASHED IF first_mech WAS ASSIGNED TO ANY PROCESS THAT WAS NOT ALSO
                            # #           ASSIGNED TO THE SYSTEM TO WHICH THE first_mech BELONGS
                            #  projection.sender.owner in sorted_processes or
                            # MODIFIED 2/8/17 NEW:
                            #          [THIS CHECKS THAT PROJECTION IS FROM A PROCESS IN first_mech's LIST OF PROCESSES]
                            #           PROBABLY ISN"T NECESSARY, AS IT SHOULD BE COVERED BY INITIAL ASSIGNMENT OF PROJ]
                            projection.sender.owner in first_mech.processes or
                            # MODIFIED 2/8/17 END
                            # or from mechanisms within its own process (e.g., [a, b, a])
                            projection.sender.owner in list(process.mechanisms) or
                            # or from mechanisms in other processes for which it is also an ORIGIN ([a,b,a], [a,c,a])
                            all(ORIGIN in first_mech.processes[proc]
                                for proc in projection.sender.owner.processes
                                if isinstance(projection.sender.owner,Mechanism))
                        # For all the projections to each inputState
                        for projection in input_state.receivesFromProjections)
                    # For all inputStates for the first_mech
                    for input_state in first_mech.inputStates.values()):
                # Assign its set value as empty, marking it as a "leaf" in the graph
                mech_tuple = self._allMechanisms._get_tuple_for_mech(first_mech)
                self.graph[mech_tuple] = set()
                self.executionGraph[mech_tuple] = set()
                first_mech.systems[self] = ORIGIN

            build_dependency_sets_by_traversing_projections(first_mech)

        # Print graph
        if self.verbosePref:
            warnings.warn("In the system graph for \'{}\':".format(self.name))
            for receiver_mech_tuple, dep_set in self.executionGraph.items():
                mech = receiver_mech_tuple.mechanism
                if not dep_set:
                    print("\t\'{}\' is an {} mechanism".
                          format(mech.name, mech.systems[self]))
                else:
                    status = mech.systems[self]
                    if status is TERMINAL:
                        status = 'a ' + status
                    elif status in {INTERNAL, INITIALIZE_CYCLE}:
                        status = 'an ' + status
                    print("\t\'{}\' is {} mechanism that receives projections from:".format(mech.name, status))
                    for sender_mech_tuple in dep_set:
                        print("\t\t\'{}\'".format(sender_mech_tuple.mechanism.name))

        # For each mechanism (represented by its tuple) in the graph, add entry to relevant list(s)
        # Note: ignore mechanisms belonging to controllerProcesses (e.g., instantiated by EVCMechanism)
        #       as they are for internal use only;
        #       this also ignored learning-related mechanisms (they are handled below)
        self._origin_mech_tuples = []
        self._terminal_mech_tuples = []
        self.recurrent_init_mech_tuples = []
        self._control_mech_tuple = []

        for mech_tuple in self.executionGraph:

            mech = mech_tuple.mechanism

            if mech.systems[self] in {ORIGIN, SINGLETON}:
                for process, status in mech.processes.items():
                    if process._isControllerProcess:
                        continue
                    self._origin_mech_tuples.append(mech_tuple)
                    break

            if mech_tuple.mechanism.systems[self] in {TERMINAL, SINGLETON}:
                for process, status in mech.processes.items():
                    if process._isControllerProcess:
                        continue
                    self._terminal_mech_tuples.append(mech_tuple)
                    break

            if mech_tuple.mechanism.systems[self] in {INITIALIZE_CYCLE}:
                for process, status in mech.processes.items():
                    if process._isControllerProcess:
                        continue
                    self.recurrent_init_mech_tuples.append(mech_tuple)
                    break

            if isinstance(mech_tuple.mechanism, ControlMechanism_Base):
                if not mech_tuple.mechanism in self._control_mech_tuple:
                    self._control_mech_tuple.append(mech_tuple)

        self._monitoring_mech_tuples = []
        self._target_mech_tuples = []

        for mech_tuple in self._all_mech_tuples:

            mech = mech_tuple.mechanism

            if (isinstance(mech, MonitoringMechanism_Base) or
                    (isinstance(mech, ObjectiveMechanism) and (mech.role is LEARNING))):
                if not mech in self._monitoring_mech_tuples:
                    self._monitoring_mech_tuples.append(mech_tuple)

            if isinstance(mech, ComparatorMechanism):
                if not mech in self._target_mech_tuples:
                    self._target_mech_tuples.append(mech_tuple)


        self.originMechanisms = MechanismList(self, self._origin_mech_tuples)
        self.terminalMechanisms = MechanismList(self, self._terminal_mech_tuples)
        self.recurrentInitMechanisms = MechanismList(self, self.recurrent_init_mech_tuples)
        self.controlMechanism = MechanismList(self, self._control_mech_tuple)
        self.monitoringMechanisms = MechanismList(self, self._monitoring_mech_tuples)
        self.targetMechanisms = MechanismList(self, self._target_mech_tuples)

        try:
            self.execution_sets = list(toposort(self.executionGraph))
        except ValueError as e:
            if 'Cyclic dependencies exist' in e.args[0]:
                # if self.verbosePref:
                # print('{} has feedback connections; be sure that the following items are properly initialized:'.
                #       format(self.name))
                raise SystemError("PROGRAM ERROR: cycle (feedback loop) in {} not detected by _instantiate_graph ".
                                  format(self.name))

        # Create instance of sequential (execution) list:
        # MODIFIED 10/31/16 OLD:
        # self.executionList = toposort_flatten(self.executionGraph, sort=False)
        # MODIFIED 10/31/16 NEW:
        temp = toposort_flatten(self.executionGraph, sort=False)
        self.executionList = self._toposort_with_ordered_mech_tuples(self.executionGraph)
        # MODIFIED 10/31/16 END

        # MODIFIED 2/8/17 NEW:
        # Construct self.variable from inputs to ORIGIN mechanisms
        self.variable = []
        for mech in self.originMechanisms:
            orig_mech_input = []
            for input_state in mech.inputStates.values():
                orig_mech_input.extend(input_state.value)
            self.variable.append(orig_mech_input)
        self.variable = convert_to_np_array(self.variable, 2)
        # MODIFIED 2/8/17 END

        # Instantiate StimulusInputStates
        self._instantiate_stimulus_inputs()

        # Validate initial values
        # FIX: CHECK WHETHER ALL MECHANISMS DESIGNATED AS INITIALIZE HAVE AN INITIAL_VALUES ENTRY
        # FIX: ONLY CHECKS FIRST ITEM OF self._value_template (ASSUMES THAT IS ALL THAT WILL GET ASSIGNED)
        # FIX: ONLY CHECK ONES THAT RECEIVE PROJECTIONS
        for mech, value in self.initial_values.items():
            if not mech in self.execution_graph_mechs:
                raise SystemError("{} (entry in initial_values arg) is not a Mechanism in \'{}\'".
                                  format(mech.name, self.name))
            mech._update_value
            if not iscompatible(value, mech._value_template[0]):
                raise SystemError("{} (in initial_values arg for \'{}\') is not a valid value for {}".
                                  format(value, self.name, append_type_to_name(self)))

    def _instantiate_stimulus_inputs(self, context=None):


<<<<<<< HEAD
# FIX: RENAME SystemTargetInputState -> SystemInputState
=======
# FIX: ZERO VALUE OF ALL ProcessInputStates BEFORE EXECUTING
# FIX: RENAME SystemInputState -> SystemInputState
>>>>>>> 4ad654a3

        # Create SystemInputState for each ORIGIN mechanism in originMechanisms and
        #    assign MappingProjection from the SystemInputState to the ORIGIN mechanism
        for i, origin_mech in zip(range(len(self.originMechanisms)), self.originMechanisms):

            # Skip if ORIGIN mechanism already has a projection from a SystemInputState in current system
            # (this avoids duplication from multiple passes through _instantiate_graph)
            if any(self is projection.sender.owner for projection in origin_mech.inputState.receivesFromProjections):
                continue

            # Check, for each ORIGIN mechanism, that the length of the corresponding item of self.variable matches the
            # length of the ORIGIN inputState's variable attribute
            if len(self.variable[i]) != len(origin_mech.inputState.variable):
                raise SystemError("Length of input {} ({}) does not match the length of the input ({}) for the "
                                  "corresponding ORIGIN mechanism ()".
                                   format(i,
                                          len(self.variable[i]),
                                          len(origin_mech.inputState.variable),
                                          origin_mech.name))

            stimulus_input_state = SystemInputState(owner=self,
                                                        variable=origin_mech.inputState.variable,
                                                        prefs=self.prefs,
                                                        name="System Input {}".format(i))
            self.stimulusInputStates.append(stimulus_input_state)

            # Add MappingProjection from stimulus_input_state to ORIGIN mechainsm's inputState
            from PsyNeuLink.Components.Projections.MappingProjection import MappingProjection
            MappingProjection(sender=stimulus_input_state,
                    receiver=origin_mech,
                    name=self.name+' Input Projection to '+origin_mech.name)


    def _instantiate_learning_graph(self, context=None):
        """Build graph of monitoringMechanisms and learningProjections for use in learning
        """

        self.learningGraph = OrderedDict()
        self.learningExecutionGraph = OrderedDict()

        def build_dependency_sets_by_traversing_projections(sender_mech):

            # MappingProjections are legal recipients of learning projections (hence the call)
            #  but do not send any projections, so no need to consider further
            from PsyNeuLink.Components.Projections.MappingProjection import MappingProjection
            if isinstance(sender_mech, MappingProjection):
                return

            # All other sender_mechs must be either a MonitoringMechanism or an ObjectiveMechanism with role=LEARNING
            elif not (isinstance(sender_mech, MonitoringMechanism_Base) or
                          (isinstance(sender_mech, ObjectiveMechanism) and sender_mech.role is LEARNING)):
                raise SystemError("PROGRAM ERROR: {} is not a legal object for learning graph;"
                                  "must be a MonitoringMechanism, ObjectiveMechanism, or a MappingProjection".
                                  format(sender_mech))

            # Delete any projections to mechanism from processes or mechanisms in processes not in current system
            for input_state in sender_mech.inputStates.values():
                for projection in input_state.receivesFromProjections:
                    sender = projection.sender.owner
                    system_processes = self.processes
                    if isinstance(sender, Process):
                        if not sender in system_processes:
                            del projection
                    elif not all(sender_process in system_processes for sender_process in sender.processes):
                        del projection

            # If sender_mech has no projections left, raise exception
            if not any(any(projection for projection in input_state.receivesFromProjections)
                       for input_state in sender_mech.inputStates.values()):
                raise SystemError("{} only receives projections from other processes or mechanisms not"
                                  " in the current system ({})".format(sender_mech.name, self.name))

            for outputState in sender_mech.outputStates.values():

                for projection in outputState.sendsToProjections:
                    receiver = projection.receiver.owner
                    try:
                        self.learningGraph[receiver].add(sender_mech)
                    except KeyError:
                        self.learningGraph[receiver] = {sender_mech}

                    # Use toposort to test whether the added dependency produced a cycle (feedback loop)
                    # Do not include dependency (or receiver on sender) in learningExecutionGraph for this projection
                    #  and end this branch of the traversal if the receiver has already been encountered,
                    #  but do mark for initialization
                    # Notes:
                    # * This is because it is a feedback connection, which introduces a cycle into the learningGraph
                    #     that precludes use of toposort to determine order of execution;
                    #     however, the feedback projection will still be used during execution
                    #     so the sending mechanism should be designated as INITIALIZE_CYCLE
                    # * Check for receiver mechanism and not its tuple,
                    #     since the same mechanism can appear in more than one tuple (e.g., with different phases)
                    #     and would introduce a cycle irrespective of the tuple in which it appears in the learningGraph

                    if receiver in self.learningExecutionGraph:
                    # if receiver in self.learning_execution_graph_mechs:
                        # Try assigning receiver as dependent of current mechanism and test toposort
                        try:
                            # If receiver already has dependencies in its set, add sender_mech to set
                            if self.learningExecutionGraph[receiver]:
                                self.learningExecutionGraph[receiver].add(sender_mech)
                            # If receiver set is empty, assign sender_mech to set
                            else:
                                self.learningExecutionGraph[receiver] = {sender_mech}
                            # Use toposort to test whether the added dependency produced a cycle (feedback loop)
                            list(toposort(self.learningExecutionGraph))
                        # If making receiver dependent on sender produced a cycle, remove from learningGraph
                        except ValueError:
                            self.learningExecutionGraph[receiver].remove(sender_mech)
                            receiver.systems[self] = CYCLE
                            continue

                    else:
                        # Assign receiver as dependent on sender mechanism
                        try:
                            # FIX: THIS WILL ADD SENDER_MECH IF RECEIVER IS IN GRAPH BUT = set()
                            # FIX: DOES THAT SCREW UP ORIGINS?
                            self.learningExecutionGraph[receiver].add(sender_mech)
                        except KeyError:
                            self.learningExecutionGraph[receiver] = {sender_mech}

                    if not sender_mech.systems:
                        sender_mech.systems[self] = MONITORING

                    # Traverse list of mechanisms in process recursively
                    build_dependency_sets_by_traversing_projections(receiver)

        # Sort for consistency of output
        sorted_processes = sorted(self.processes, key=lambda process : process.name)

        for process in sorted_processes:
            if process.learning and process._learning_enabled:
                build_dependency_sets_by_traversing_projections(process.monitoringMechanisms[0])

        # FIX: USE TOPOSORT TO FIND, OR AT LEAST CONFIRM, TARGET MECHANISMS, WHICH SHOULD EQUAL COMPARATOR MECHANISMS
        self.learningExecutionList = toposort_flatten(self.learningExecutionGraph, sort=False)
        # self.learningExecutionList = self._toposort_with_ordered_mech_tuples(self.learningExecutionGraph)

        # Instantiate TargetInputStates
        self._instantiate_target_inputs()

    def _instantiate_target_inputs(self, context=None):

        if self.learning and self.targets is None:
            if not self.targetMechanisms:
                raise SystemError("PROGRAM ERROR: Learning has been specified for {} but it has no targetMechanisms".
                                  format(self.name))
            elif len(self.targetMechanisms)==1:
                error_msg = "Learning has been specified for {} so a target must also be specified"
            else:
                error_msg = "Learning has been specified for {} but no targets have been specified."
            raise SystemError(error_msg.format(self.name))

        self.targets = np.atleast_2d(self.targets)

        # Create SystemInputState for each TARGET mechanism in targetMechanisms and
        #    assign MappingProjection from the SystemInputState
        #    to the TARGET mechanism's COMPARATOR_TARGET inputSate
        #    (i.e., from the SystemInputState to the ComparatorMechanism)
        for i, target_mech in zip(range(len(self.targetMechanisms)), self.targetMechanisms):

            # Create ProcessInputState for each target and assign to comparatorMechanism's target inputState
            comparator_target = target_mech.inputStates[COMPARATOR_TARGET]

            # Check, for each TARGET mechanism, that the length of the corresponding item of targets matches the length
            #    of the TARGET (ComparatorMechanism) target inputState's variable attribute
            if len(self.targets[i]) != len(comparator_target.variable):
                raise SystemError("Length of target ({}: {}) does not match the length ({}) of the target "
                                  "expected for its TARGET mechanism {}".
                                   format(len(self.targets[i]),
                                          self.targets[i],
                                          len(comparator_target.variable),
                                          target_mech.name))

            target_input_state = SystemInputState(owner=self,
                                                        variable=comparator_target.variable,
                                                        prefs=self.prefs,
                                                        name="System Target {}".format(i))
            self.targetInputStates.append(target_input_state)

            # Add MappingProjection from target_input_state to TARGET mechainsm's target inputState
            from PsyNeuLink.Components.Projections.MappingProjection import MappingProjection
            MappingProjection(sender=target_input_state,
                    receiver=comparator_target,
                    name=self.name+' Input Projection to '+comparator_target.name)

    def _assign_output_states(self):
        """Assign outputStates for System (the values of which will comprise System.value)

        Assign the outputs of terminal Mechanisms in the graph to the system's outputValue

        Note:
        * Current implementation simply assigns terminal mechanisms as outputStates
        * This method is included so that sublcasses and/or future versions can override it to make custom assignments

        """
        for mech in self.terminalMechanisms.mechanisms:
            self.outputStates[mech.name] = mech.outputStates

    def initialize(self):
        """Assign :py:data:`initial_values <System_Base.initialize>` to mechanisms designated as \
        `INITIALIZE_CYCLE` and contained in recurrentInitMechanisms.
        """
        # FIX:  INITIALIZE PROCESS INPUT??
        # FIX: CHECK THAT ALL MECHANISMS ARE INITIALIZED FOR WHICH mech.system[SELF]==INITIALIZE
        # FIX: ADD OPTION THAT IMPLEMENTS/ENFORCES INITIALIZATION
        # FIX: ADD SOFT_CLAMP AND HARD_CLAMP OPTIONS
        # FIX: ONLY ASSIGN ONES THAT RECEIVE PROJECTIONS
        for mech, value in self.initial_values.items():
            mech.initialize(value)

    def execute(self,
                input=None,
                clock=CentralClock,
                time_scale=None,
                # time_scale=TimeScale.TRIAL
                context=None):
        """Execute mechanisms in system at specified :ref:`phases <System_Execution_Phase>` in order \
        specified by the :py:data:`executionGraph <System_Base.executionGraph>` attribute.

        Assign items of input to `ORIGIN` mechanisms

        Execute mechanisms in the order specified in executionList and with phases equal to
        ``CentralClock.time_step % numPhases``.

        Execute learning for processes (for those that specify it) at the appropriate phase.

        Execute controller after all mechanisms have been executed (after each numPhases)

        .. Execution:
            - the input arg in system.execute() or run() is provided as input to ORIGIN mechanisms (and system.input);
                As with a process, ORIGIN mechanisms will receive their input only once (first execution)
                    unless clamp_input (or SOFT_CLAMP or HARD_CLAMP) are specified, in which case they will continue to
            - execute() calls mechanism.execute() for each mechanism in its execute_graph in sequence
            - outputs of TERMINAL mechanisms are assigned as system.ouputValue
            - system.controller is executed after execution of all mechanisms in the system
            - notes:
                * the same mechanism can be listed more than once in a system, inducing recurrent processing

        Arguments
        ---------
        input : list or ndarray
            a list or array of input value arrays, one for each `ORIGIN` mechanism in the system.

            .. [TBI: time_scale : TimeScale : default TimeScale.TRIAL
               specifies a default TimeScale for the system]

            .. context : str

        Returns
        -------
        output values of system : 3d ndarray
            Each item is a 2d array that contains arrays for each outputState.value of each TERMINAL mechanism

        """

        if not context:
            context = EXECUTING + " " + SYSTEM + " " + self.name
        self._report_system_output = self.prefs.reportOutputPref and context and EXECUTING in context
        if self._report_system_output:
            self._report_process_output = any(process.reportOutputPref for process in self.processes)

        self.timeScale = time_scale or TimeScale.TRIAL

        #region ASSIGN INPUT ITEMS TO SystemInputStates
        #    that will be used as the input to the MappingProjection to each ORIGIN mechanism
        num_origin_mechs = len(list(self.originMechanisms))

        if input is None:
            if (self.prefs.verbosePref and
                    not (not context or COMPONENT_INIT in context)):
                print("- No input provided;  default will be used: {0}")
            input = np.zeros_like(self.variable)
            for i in range(num_origin_mechs):
                input[i] = self.originMechanisms[i].variableInstanceDefault

        else:
            num_inputs = np.size(input,0)

            # Check if input items are of different lengths (indicated by dtype == np.dtype('O'))
            if num_inputs != num_origin_mechs:
                num_inputs = np.size(input)
               # Check that number of inputs matcheds number of ORIGIN mechanisms
                if isinstance(input, np.ndarray) and input.dtype is np.dtype('O') and num_inputs == num_origin_mechs:
                    pass
                else:
                    raise SystemError("Number of items in input ({0}) to {1} does not match "
                                      "its number of origin Mechanisms ({2})".
                                      format(num_inputs, self.name,  num_origin_mechs ))

            # Get SystemInputState that projects to each ORIGIN mechanism and assign input to it
            for i, origin_mech in zip(range(num_origin_mechs), self.originMechanisms):
                system_input_state = next(projection.sender for projection in
                                          origin_mech.inputState.receivesFromProjections
                                          if isinstance(projection.sender, SystemInputState))
                if system_input_state:
                    system_input_state.value = input[i]
                else:
                    raise SystemError("Failed to find expected SystemInputState for {}".format(origin_mech.name))

                # MODIFIED 2/13/17 NEW:
                # REMOVE THIS WHEN EXECUTE_ID IS IMPLEMENTED
                # Nullify inputs to ORIGIN mechanism from any processes
                for input_state in list(origin_mech.inputStates.values()):
                    for projection in input_state.receivesFromProjections:
                        if isinstance(projection.sender, ProcessInputState):
                            projection.sender.value = None
                # MODIFIED 2/13/17 END

        self.input = input
        #endregion

        if self._report_system_output:
            self._report_system_initiation(clock=clock)


        #region EXECUTE MECHANISMS

        # TEST PRINT:
        # for i in range(len(self.executionList)):
        #     print(self.executionList[i][0].name)
        # sorted_list = list(mech_tuple[0].name for mech_tuple in self.executionList)

        # MODIFIED 12/21/16 NEW:
        self._execute_processing(clock=clock, context=context)
        # self._execute_processing(clock=clock, time_scale=time_scale, context=context)
        # MODIFIED 12/21/16 END
        #endregion

        # region EXECUTE LEARNING FOR EACH PROCESS

        # FIX: NEED TO CHECK PHASE HERE
        # Don't execute learning for simulation runs
        if not EVC_SIMULATION in context:

            # MODIFIED 12/21/16 NEW:
            # IMPLEMENT: EXECUTE self.learningGraph HERE:  EXECUTE MECHANISMS AND PROJECTIONS
            # Execute each Mechanism in self.executionList, in the order listed during its phase
            # self._execute_learning(context=context)
            # self._execute_learning(context=context.replace("EXECUTING", "LEARNING"))
            self._execute_learning(clock=clock, context=context + LEARNING)
            # self._execute_learning(clock=clock, time_scale=time_scale, context=context + LEARNING)
            # MODIFIED 12/21/16 END

        # endregion


        #region EXECUTE CONTROLLER

# FIX: 1) RETRY APPENDING TO EXECUTE LIST AND COMPARING TO THIS VERSION
# FIX: 2) REASSIGN INPUT TO SYSTEM FROM ONE DESIGNATED FOR EVC SIMULUS (E.G., StimulusPrediction)

        # Only call controller if this is not a controller simulation run (to avoid infinite recursion)
        if not EVC_SIMULATION in context and self.enable_controller:
            try:
                if self.controller.phaseSpec == (clock.time_step % self.numPhases):
                    self.controller.execute(clock=clock,
                                            time_scale=TimeScale.TRIAL,
                                            runtime_params=None,
                                            context=context)
                    if self._report_system_output:
                        print("{0}: {1} executed".format(self.name, self.controller.name))

            except AttributeError as error_msg:
                if not 'INIT' in context:
                    raise SystemError("Problem executing controller for {}: {}".format(self.name, error_msg))
        #endregion

        # Report completion of system execution and value of designated outputs
        if self._report_system_output:
            self._report_system_completion(clock=clock)

        return self.terminalMechanisms.outputStateValues

    def _execute_processing(self, clock=CentralClock, context=None):
    # def _execute_processing(self, clock=CentralClock, time_scale=TimeScale.Trial, context=None):
        # Execute each Mechanism in self.executionList, in the order listed during its phase
        for i in range(len(self.executionList)):

            mechanism, params, phase_spec = self.executionList[i]

            if self._report_system_output and  self._report_process_output:
                # Report initiation of process(es) for which mechanism is an ORIGIN
                # Sort for consistency of reporting:
                processes = list(mechanism.processes.keys())
                process_keys_sorted = sorted(processes, key=lambda i : processes[processes.index(i)].name)
                for process in process_keys_sorted:
                    if mechanism.processes[process] in {ORIGIN, SINGLETON} and process.reportOutputPref:
                        process._report_process_initiation()

                # for process, status in mechanism.processes.items():
                #     if status in {ORIGIN, SINGLETON} and process.reportOutputPref:
                #         process._report_process_initiation()

            # Only update Mechanism on time_step(s) determined by its phaseSpec (specified in Mechanism's Process entry)
# FIX: NEED TO IMPLEMENT FRACTIONAL UPDATES (IN Mechanism.update()) FOR phaseSpec VALUES THAT HAVE A DECIMAL COMPONENT
            if phase_spec == (clock.time_step % self.numPhases):
                # Note:  DON'T include input arg, as that will be resolved by mechanism from its sender projections

                processes = list(mechanism.processes.keys())
                process_keys_sorted = sorted(processes, key=lambda i : processes[processes.index(i)].name)
                process_names = list(p.name for p in process_keys_sorted)

                mechanism.execute(time_scale=self.timeScale,
                                 # time_scale=time_scale,
                                 runtime_params=params,
                                 clock=clock,
                                 context=context +
                                         "| mechanism: " + mechanism.name +
                                         " [in processes: " + str(process_names) + "]")

                # IMPLEMENTATION NOTE:  ONLY DO THE FOLLOWING IF THERE IS NOT A SIMILAR STATEMENT FOR MECHANISM ITSELF
                # Report completion of process(es) for which mechanism is a TERMINAL
                if  self._report_system_output:
                    if  self._report_process_output:
                        # Sort for consistency of reporting:
                        processes = list(mechanism.processes.keys())
                        process_keys_sorted = sorted(processes, key=lambda i : processes[processes.index(i)].name)
                        for process in process_keys_sorted:
                            if process.learning and process._learning_enabled:
                                continue
                            if mechanism.processes[process] == TERMINAL and process.reportOutputPref:
                                process._report_process_completion()

            if not i:
                # Zero input to first mechanism after first run (in case it is repeated in the pathway)
                # IMPLEMENTATION NOTE:  in future version, add option to allow Process to continue to provide input
                # FIX: USE clamp_input OPTION HERE, AND ADD HARD_CLAMP AND SOFT_CLAMP
                self.variable = convert_to_np_array(self.input, 2) * 0
            i += 1

    def _execute_learning(self, clock=CentralClock, context=None):
    # def _execute_learning(self, clock=CentralClock, time_scale=TimeScale.TRIAL, context=None):

        # MODIFIED 12/21/16 NEW: [WORKS FOR BP; PRODUCES ACCURATE BUT DELAYED (BY ONE TRIAL) RESULTS FOR RL]

        # First update all MonitoringMechanisms
        for component in self.learningExecutionList:

            from PsyNeuLink.Components.Projections.MappingProjection import MappingProjection
            if isinstance(component, MappingProjection):
                continue

            component_type = "monitoringMechanism"
            processes = list(component.processes.keys())

            # Sort for consistency of reporting:
            process_keys_sorted = sorted(processes, key=lambda i : processes[processes.index(i)].name)
            process_names = list(p.name for p in process_keys_sorted)

            context_str = str("{} | {}: {} [in processes: {}]".
                              format(context,
                                     component_type,
                                     component.name,
                                     re.sub('[\[,\],\n]','',str(process_names))))

            # Note:  DON'T include input arg, as that will be resolved by mechanism from its sender projections
            component.execute(clock=clock,
                              time_scale=self.timeScale,
                              # time_scale=time_scale,
                              context=context_str)
            # # TEST PRINT:
            # print ("EXECUTING MONITORING UPDATES: ", component.name)

        # Then update all MappingProjections
        for component in self.learningExecutionList:

            if isinstance(component, (MonitoringMechanism_Base, ObjectiveMechanism)):
                continue

            component_type = "mappingProjection"
            processes = list(component.sender.owner.processes.keys())


            # Sort for consistency of reporting:
            process_keys_sorted = sorted(processes, key=lambda i : processes[processes.index(i)].name)
            process_names = list(p.name for p in process_keys_sorted)

            context_str = str("{} | {}: {} [in processes: {}]".
                              format(context,
                                     component_type,
                                     component.name,
                                     re.sub('[\[,\],\n]','',str(process_names))))

            # Note:  DON'T include input arg, as that will be resolved by mechanism from its sender projections
            component.execute(clock=clock,
                              time_scale=self.timeScale,
                              # time_scale=time_scale,
                              context=context_str)

            # # TEST PRINT:
            # print ("EXECUTING WEIGHT UPDATES: ", component.name)

        if self._report_system_output and self._report_process_output:
            # Report learning for targetMechanisms (and the processes to which they belong)
            # Sort for consistency of reporting:
            print("\n\'{}' learning completed:".format(self.name))

            for target_mech in self.targetMechanisms:
                processes = list(target_mech.processes.keys())
                process_keys_sorted = sorted(processes, key=lambda i : processes[processes.index(i)].name)
                process_names = list(p.name for p in process_keys_sorted)
                # print("\n\'- Target: {}' error: {} (processes: {})".
                print("- error for target {}': {}".
                      format(append_type_to_name(target_mech),
                             re.sub('[\[,\],\n]','',str([float("{:0.3}".format(float(i)))
                                                         for i in target_mech.outputState.value])),
                             ))
                             # process_names))

            # if not i:
            #     # Zero input to first mechanism after first run (in case it is repeated in the pathway)
            #     # IMPLEMENTATION NOTE:  in future version, add option to allow Process to continue to provide input
            #     # FIX: USE clamp_input OPTION HERE, AND ADD HARD_CLAMP AND SOFT_CLAMP
            #     # # MODIFIED 10/2/16 OLD:
            #     # self.variable = self.variable * 0
            #     # # MODIFIED 10/2/16 NEW:
            #     # self.variable = self.input * 0
            #     # MODIFIED 10/2/16 NEWER:
            #     self.variable = convert_to_np_array(self.input, 2) * 0
            #     # MODIFIED 10/2/16 END
            # i += 1

        # MODIFIED 12/21/16 END

    def run(self,
            inputs,
            num_executions=None,
            reset_clock=True,
            initialize=False,
            targets=None,
            learning=None,
            call_before_trial=None,
            call_after_trial=None,
            call_before_time_step=None,
            call_after_time_step=None,
            clock=CentralClock,
            time_scale=None,
            context=None):
        """Run a sequence of executions

        Call execute method for each execution in a sequence specified by inputs.  See :doc:`Run` for details of
        formatting input specifications.

        Arguments
        ---------

        inputs : List[input] or ndarray(input) : default default_input_value for a single execution
            the input for each in a sequence of executions (see :doc:`Run` for detailed description of formatting
            requirements and options).

        reset_clock : bool : default :keyword:`True`
            if True, resets the :py:class:`CentralClock <TimeScale.CentralClock>` to 0 before a sequence of executions.

        initialize : bool default :keyword:`False`
            if :keyword:`True`, calls the :py:meth:`initialize <System_Base.initialize>` method of the system before a
            sequence of executions.

        targets : List[input] or np.ndarray(input) : default `None`
            the target values for the MonitoringMechanisms of the system for each execution (used for learning).
            The length (of the outermost level if a nested list, or lowest axis if an ndarray) must be equal to that
            of ``inputs``.

        learning : bool :  default `None`
            enables or disables learning during execution.
            If it is not specified, the current state is left intact.
            If it is :keyword:`True`, learning is forced on; if it is :keyword:`False`, learning is forced off.

        call_before_trial : Function : default= `None`
            called before each trial in the sequence is executed.

        call_after_trial : Function : default= `None`
            called after each trial in the sequence is executed.

        call_before_time_step : Function : default= `None`
            called before each time_step of each trial is executed.

        call_after_time_step : Function : default= `None`
            called after each time_step of each trial is executed.

        time_scale : TimeScale :  default TimeScale.TRIAL
            specifies whether mechanisms are executed for a single time step or a trial.

        Returns
        -------

        <system>.results : List[outputState.value]
            list of the value of the outputState for each `TERMINAL` mechanism of the system returned for
            each execution.

        """
        from PsyNeuLink.Globals.Run import run
        return run(self,
                   inputs=inputs,
                   num_executions=num_executions,
                   reset_clock=reset_clock,
                   initialize=initialize,
                   targets=targets,
                   learning=learning,
                   call_before_trial=call_before_trial,
                   call_after_trial=call_after_trial,
                   call_before_time_step=call_before_time_step,
                   call_after_time_step=call_after_time_step,
                   time_scale=time_scale,
                   clock=clock,
                   context=context)

    def _report_system_initiation(self, clock=CentralClock):
        """Prints iniiation message, time_step, and list of processes in system being executed
        """

        if 'system' in self.name or 'System' in self.name:
            system_string = ''
        else:
            system_string = ' system'

        if clock.time_step == 0:
            print("\n\'{}\'{} executing with: **** (time_step {}) ".
                  format(self.name, system_string, clock.time_step))
            processes = list(process.name for process in self.processes)
            print("- processes: {}".format(processes))


        else:
            print("\n\'{}\'{} executing ********** (time_step {}) ".
                  format(self.name, system_string, clock.time_step))

    def _report_system_completion(self, clock=CentralClock):
        """Prints completion message and outputValue of system
        """

        if 'system' in self.name or 'System' in self.name:
            system_string = ''
        else:
            system_string = ' system'

        # Print output value of primary (first) outputState of each terminal Mechanism in System
        # IMPLEMENTATION NOTE:  add options for what to print (primary, all or monitored outputStates)
        print("\n\'{}\'{} completed ***********(time_step {})".format(self.name, system_string, clock.time_step))
        for mech_tuple in self._terminal_mech_tuples:
            if mech_tuple.mechanism.phaseSpec == (clock.time_step % self.numPhases):
                print("- output for {0}: {1}".
                      format(mech_tuple.mechanism.name,
                             re.sub('[\[,\],\n]','',str(["{:0.3}".
                                                format(float(i)) for i in mech_tuple.mechanism.outputState.value]))))


    # TBI:
    # class InspectOptions(AutoNumber):
    #     """Option value keywords for `inspect` and `show` methods.
    #     """
    #     ALL = ()
    #     """Show all values.
    #     """
    #     EXECUTION_SETS = ()
    #     """Show `execution_sets` attribute."""
    #     ExecutionList = ()
    #     """Show `executionList` attribute."""
    #     ATTRIBUTES = ()
    #     """Show system's attributes."""
    #     ALL_OUTPUTS = ()
    #     """"""
    #     ALL_OUTPUT_LABELS = ()
    #     """"""
    #     PRIMARY_OUTPUTS = ()
    #     """"""
    #     PRIMARY_OUTPUT_LABELS = ()
    #     """"""
    #     MONITORED_OUTPUTS = ()
    #     """"""
    #     MONITORED_OUTPUT_LABELS = ()
    #     """"""
    #     FLAT_OUTPUT = ()
    #     """"""
    #     DICT_OUTPUT = ()
    #     """"""

    def show(self, options=None):
        """Print ``execution_sets``, ``executionList``, `ORIGIN`, `TERMINAL` mechanisms,
        `TARGET` mechahinsms, ``outputs`` and their labels for the system.

        Arguments
        ---------

        options : InspectionOptions
            [TBI]
        """

        # # IMPLEMENTATION NOTE:  Stub for implementing options:
        # if options and self.InspectOptions.ALL_OUTPUT_LABELS in options:
        #     pass

        print ("\n---------------------------------------------------------")
        print ("\n{0}".format(self.name))


        print ("\n\tControl enabled: {0}".format(self.enable_controller))
        print ("\n\tProcesses:")

        for process in self.processes:
            print ("\t\t{} [learning enabled: {}]".format(process.name, process._learning_enabled))


        # Print execution_sets (output of toposort)
        print ("\n\tExecution sets: ".format(self.name))
        # Sort for consistency of output
        execution_sets_sorted = sorted(self.execution_sets)
        for i in range(len(execution_sets_sorted)):
        # for i in range(len(self.execution_sets)):
            print ("\t\tSet {0}:\n\t\t\t".format(i),end='')
            print("{ ",end='')
            sorted_mechs_names_in_set = sorted(list(mech_tuple.mechanism.name
                                                    for mech_tuple in self.execution_sets[i]))
            for name in sorted_mechs_names_in_set:
                print("{0} ".format(name), end='')
            print("}")

        # Print executionList sorted by phase and including EVC mechanism

        # Sort executionList by phase
        sorted_execution_list = self.executionList.copy()


        # Sort by phaseSpec and, within each phase, by mechanism name
        sorted_execution_list.sort(key=lambda mech_tuple: mech_tuple.phase)


        # Add controller to execution list for printing if enabled
        if self.enable_controller:
            sorted_execution_list.append(MechanismTuple(self.controller, None, self.controller.phaseSpec))


        mech_names_from_exec_list = list(mech_tuple.mechanism.name for mech_tuple in self.executionList)
        mech_names_from_sorted_exec_list = list(mech_tuple.mechanism.name for mech_tuple in sorted_execution_list)

        print ("\n\tExecution list: ".format(self.name))
        phase = 0
        print("\t\tPhase {}:".format(phase))
        for mech_tuple in sorted_execution_list:
            if mech_tuple.phase != phase:
                phase = mech_tuple.phase
                print("\t\tPhase {}:".format(phase))
            print ("\t\t\t{}".format(mech_tuple.mechanism.name))

        print ("\n\tOrigin mechanisms: ".format(self.name))
        for mech_tuple in self.originMechanisms.mech_tuples_sorted:
            print("\t\t{0} (phase: {1})".format(mech_tuple.mechanism.name, mech_tuple.phase))

        print ("\n\tTerminal mechanisms: ".format(self.name))
        for mech_tuple in self.terminalMechanisms.mech_tuples_sorted:
            print("\t\t{0} (phase: {1})".format(mech_tuple.mechanism.name, mech_tuple.phase))
            for output_state_name in mech_tuple.mechanism.outputStates:
                print("\t\t\t{0}".format(output_state_name))

        # if any(process.learning for process in self.processes):
        if self.learning:
            print ("\n\tTarget mechanisms: ".format(self.name))
            for mech_tuple in self.targetMechanisms.mech_tuples:
                print("\t\t{0} (phase: {1})".format(mech_tuple.mechanism.name, mech_tuple.phase))

        print ("\n---------------------------------------------------------")


    def inspect(self):
        """Return dictionary with system attributes and values

        Diciontary contains entries for the following attributes and values:

            :keyword:`PROCESSES`: list of processes in system

            :keyword:`MECHANISMS`: list of all mechanisms in the system

            :keyword:`ORIGIN_MECHANISMS`: list of ORIGIN mechanisms

            :keyword:`INPUT_ARRAY`: ndarray of the inputs to the ORIGIN mechanisms

            :keyword:`RECURRENT_MECHANISMS`:  list of INITALIZE_CYCLE mechanisms

            :keyword:`RECURRENT_INIT_ARRAY`: ndarray of initial_values

            :keyword:`TERMINAL_MECHANISMS`:list of TERMINAL mechanisms

            :keyword:`OUTPUT_STATE_NAMES`: list of outputState names corrresponding to 1D arrays in output_value_array

            :keyword:`OUTPUT_VALUE_ARRAY`:3D ndarray of 2D arrays of output.value arrays of outputStates for all
            `TERMINAL` mechs

            :keyword:`NUM_PHASES_PER_TRIAL`:number of phases required to execute all mechanisms in the system

            :keyword:`MONITORING_MECHANISMS`:list of MONITORING mechanisms

            `TARGET`:list of TARGET mechanisms

            :keyword:`LEARNING_PROJECTION_RECEIVERS`:list of MappingProjections that receive learning projections

            :keyword:`CONTROL_MECHANISMS`:list of CONTROL mechanisms

            :keyword:`CONTROL_PROJECTION_RECEIVERS`:list of parameterStates that receive learning projections

        Returns
        -------
        Dictionary of system attributes and values : dict

        """

        input_array = []
        for mech in list(self.originMechanisms.mechanisms):
            input_array.append(mech.value)
        input_array = np.array(input_array)

        recurrent_init_array = []
        for mech in list(self.recurrentInitMechanisms.mechanisms):
            recurrent_init_array.append(mech.value)
        recurrent_init_array = np.array(recurrent_init_array)

        output_state_names = []
        output_value_array = []
        for mech in list(self.terminalMechanisms.mechanisms):
            output_value_array.append(mech.outputValue)
            for name in mech.outputStates:
                output_state_names.append(name)
        output_value_array = np.array(output_value_array)

        from PsyNeuLink.Components.Projections.ControlProjection import ControlProjection
        from PsyNeuLink.Components.Projections.LearningProjection import LearningProjection
        learning_projections = []
        controlled_parameters = []
        for mech in list(self.mechanisms):
            for parameter_state in mech.parameterStates:
                try:
                    for projection in parameter_state.receivesFromProjections:
                        if isinstance(projection, ControlProjection):
                            controlled_parameters.append(parameter_state)
                except AttributeError:
                    pass
            for output_state in mech.outputStates:
                try:
                    for projection in output_state.sendsToProjections:
                        for parameter_state in projection.paramaterStates:
                            for sender in parameter_state.receivesFromProjections:
                                if isinstance(sender, LearningProjection):
                                    learning_projections.append(projection)
                except AttributeError:
                    pass

        inspect_dict = {
            PROCESSES: self.processes,
            MECHANISMS: self.mechanisms,
            ORIGIN_MECHANISMS: self.originMechanisms.mechanisms,
            INPUT_ARRAY: input_array,
            RECURRENT_MECHANISMS: self.recurrentInitMechanisms,
            RECURRENT_INIT_ARRAY: recurrent_init_array,
            TERMINAL_MECHANISMS: self.terminalMechanisms.mechanisms,
            OUTPUT_STATE_NAMES: output_state_names,
            OUTPUT_VALUE_ARRAY: output_value_array,
            NUM_PHASES_PER_TRIAL: self.numPhases,
            MONITORING_MECHANISMS: self.monitoringMechanisms,
            TARGET_MECHANISMS: self.targetMechanisms,
            LEARNING_PROJECTION_RECEIVERS: learning_projections,
            CONTROL_MECHANISMS: self.controlMechanism,
            CONTROL_PROJECTION_RECEIVERS: controlled_parameters,
        }

        return inspect_dict

    def _toposort_with_ordered_mech_tuples(self, data):
        """Returns a single list of dependencies, sorted by mech_tuple[MECHANISM].name"""
        result = []
        for dependency_set in toposort(data):
            d_iter = iter(dependency_set)
            result.extend(sorted(dependency_set, key=lambda item : next(d_iter).mechanism.name))
        return result

    def _cache_state(self):

        # http://stackoverflow.com/questions/11218477/how-can-i-use-pickle-to-save-a-dict
        # import pickle
        #
        # a = {'hello': 'world'}
        #
        # with open('filename.pickle', 'wb') as handle:
        #     pickle.dump(a, handle, protocol=pickle.HIGHEST_PROTOCOL)
        #
        # with open('filename.pickle', 'rb') as handle:
        #     b = pickle.load(handle)
        #
        # print a == b

        # >>> import dill
        # >>> pik = dill.dumps(d)

        # import pickle
        # with open('cached_PNL_sys.pickle', 'wb') as handle:
        #     pickle.dump(self, handle, protocol=pickle.HIGHEST_PROTOCOL)

        # import dill
        # self.cached_system = dill.dumps(self, recurse=True)

        # def mechanisms_cache:
        #     self.input_value = []
        #     self.value= []
        #     self.output_value = []
        #
        # for mech in self.mechanisms:
        #     for
        pass

    def _restore_state(self):
        pass

    @property
    def mechanisms(self):
        """List of all mechanisms in the system

        Returns
        -------
        all mechanisms in the system : List[mechanism]

        """
        return self._allMechanisms.mechanisms

    # # MODIFIED 11/1/16 NEW:
    # @property
    # def processes(self):
    #     return sorted(self._processList.processes)

    @property
    def inputValue(self):
        """Value of input to system

        Returns
        -------
        value of input to system : ndarray
        """
        return self.variable

    @property
    def numPhases(self):
        """Number of phases required to execute all ProcessingMechanisms in the system

        Equals maximum phase value of ProcessingMechanisms in the system + 1

        Returns
        -------
        number of phases in system : int

        """
        return self._phaseSpecMax + 1

    @property
    def execution_graph_mechs(self):
        """Mechanisms whose mech_tuples appear as keys in self.executionGraph

        :rtype: list of Mechanism objects
        """
        return list(mech_tuple[0] for mech_tuple in self.executionGraph)

    def show_graph(self, output_fmt='pdf', direction = 'LR'):
        """Shows a graph of a system's mechanisms and projections.
        Arguments
        output_fmt : output format can be either 'pdf' or 'jupyter'
            pdf will actually render and open a pdf
            jupyter will just return the graph to the output stream, ideal for working in jupyter notebooks
        direction : can be used to set rank direction of graph
            possible inputs are BT, TB, LR, and RL
        """

        import graphviz as gv
            
        system_graph = self.graph
        # build graph and configure visualisation settings

        # is there a way to take in *args so  
        # people can change these settings?

        G = gv.Digraph(engine = "dot", 
                       # format = "svg", 
                       node_attr = {'fontsize':'12', 
                                    'fontname': 'arial', 
                                    'shape':'oval'}, 
                       edge_attr = {'arrowhead':'halfopen', 
                                    'fontsize': '10', 
                                    'fontname': 'arial'},
                       graph_attr = {"rankdir" : direction})

        # build list of receivers
        receivers = list(system_graph.keys())
        
        # loop through each reciever
        for receiver in receivers:
            receiver_name = receiver[0].name
            G.node(receiver_name)
            senders = system_graph[receiver]
            # loop through each sender
            for sender in senders:
                sender_name = sender[0].name
                G.node(sender_name)
                # find the right edge (projection)
                for projection in sender[0].outputState.sendsToProjections:
                    if projection.receiver.owner == receiver[0]:
                        edge_name = projection.name
                # add the edge
                G.edge(sender_name, receiver_name, label = " {0} ".format(edge_name))

        if output_fmt == 'pdf':
            G.view(self.name.replace(" ", "-"), cleanup=True)
        elif output_fmt == 'jupyter':
            return G


    # @property
    # def learning_execution_graph_mechs(self):
    #     """Mechanisms whose mech_tuples appear as keys in self.executionGraph
    #
    #     :rtype: list of Mechanism objects
    #     """
    #     return list(mech_tuple[0] for mech_tuple in self.learningExecutionGraph)


SYSTEM_TARGET_INPUT_STATE = 'SystemInputState'

from PsyNeuLink.Components.States.OutputState import OutputState
class SystemInputState(OutputState):
    """Encodes target for the system and transmits it to a `TARGET` mechanism in the system

    Each instance encodes a `target <System.target>` to the system (also a 1d array in 2d array of
    `targets <System.targets>`) and provides it to a `MappingProjection` that projects to a `TARGET`
     mechanism of the system.

    .. Declared as a sublcass of OutputState so that it is recognized as a legitimate sender to a Projection
       in Projection._instantiate_sender()

       self.value is used to represent the item of the targets arg to system.execute or system.run

    """
    def __init__(self, owner=None, variable=None, name=None, prefs=None):
        """Pass variable to MappingProjection from Process to first Mechanism in Pathway

        :param variable:
        """
        if not name:
            self.name = owner.name + "_" + SYSTEM_TARGET_INPUT_STATE
        else:
            self.name = owner.name + "_" + name
        self.prefs = prefs
        self.sendsToProjections = []
        self.owner = owner
        self.value = variable
<|MERGE_RESOLUTION|>--- conflicted
+++ resolved
@@ -1435,12 +1435,8 @@
     def _instantiate_stimulus_inputs(self, context=None):
 
 
-<<<<<<< HEAD
-# FIX: RENAME SystemTargetInputState -> SystemInputState
-=======
 # FIX: ZERO VALUE OF ALL ProcessInputStates BEFORE EXECUTING
 # FIX: RENAME SystemInputState -> SystemInputState
->>>>>>> 4ad654a3
 
         # Create SystemInputState for each ORIGIN mechanism in originMechanisms and
         #    assign MappingProjection from the SystemInputState to the ORIGIN mechanism
