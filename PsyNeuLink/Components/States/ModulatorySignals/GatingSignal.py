--- conflicted
+++ resolved
@@ -336,16 +336,12 @@
         passes the input to the GatingMechanism as value for the GatingSignal.
 
     value : number, list or np.ndarray
-<<<<<<< HEAD
-        result of `function <GatingSignal.function>`.
-=======
         result of the GatingSignal's `function <GatingSignal.function>`
         (same as its `gating_signal <GatingSignal.gating_signal>`).
     
     gating_signal : number, list or np.ndarray
         result of the GatingSignal's `function <GatingSignal.function>` (same as its `value <GatingSignal.value>`).
 
->>>>>>> a2e12f82
 
     modulation : ModulationParam
         determines the way in the which `value <GatingSignal.value>` of the GatingSignal is used to modify the
