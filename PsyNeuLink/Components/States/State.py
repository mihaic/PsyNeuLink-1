--- conflicted
+++ resolved
@@ -1638,97 +1638,6 @@
     if not isinstance(constraint_value_name, str):
         raise StateError("PROGRAM ERROR: constraint_value_name arg ({}) for _instantiate_state must be a string".
                              format(constraint_value_name))
-<<<<<<< HEAD
-    #endregion
-
-    state_params = state_params or {}
-
-    # Used locally to report type of specification for State
-    #  if value is not compatible with constraint_value
-    spec_type = None
-
-
-    # If variable for state is specified in state_params, use that
-    if VARIABLE in state_params and state_params[VARIABLE] is not None:
-        state_variable = state_params[VARIABLE]
-    # Otherwise, assume state is specified as a value, so set state_variable to it;
-    #    if otherwise, will be overridden below
-    else:
-        state_variable = state_spec
-
-    #region CHECK FORMAT OF constraint_value AND CONVERT TO SIMPLE VALUE
-
-    # Projection class, object, or keyword: set to paramClassDefaults (of owner or owner's function)
-    from PsyNeuLink.Components.Projections.Projection import projection_keywords
-    if ((isinstance(constraint_value, str) and constraint_value in projection_keywords) or
-            isinstance(constraint_value, Projection) or
-            (inspect.isclass(constraint_value) and issubclass(constraint_value, Projection))):
-        from PsyNeuLink.Components.Projections.ModulatoryProjections.LearningProjection import LearningProjection
-        from PsyNeuLink.Components.Projections.ModulatoryProjections.ControlProjection import ControlProjection
-        from PsyNeuLink.Components.Projections.ModulatoryProjections.GatingProjection import GatingProjection
-        # Disallow if it is not a LearningProjection, ControlProjection or GatingProjection
-        if (constraint_value in {LEARNING_PROJECTION, CONTROL_PROJECTION, GATING_PROJECTION} or
-                    isinstance(constraint_value, (LearningProjection, ControlProjection, GatingProjection)) or
-                    (inspect.isclass(constraint_value) and
-                         issubclass(constraint_value, (LearningProjection, ControlProjection, GatingProjection)))
-                ):
-            try:
-                constraint_value = owner.paramClassDefaults[state_name]
-            # If parameter is not for owner itself, try owner's function
-            except KeyError:
-                constraint_value = owner.user_params[FUNCTION].paramClassDefaults[state_name]
-
-    # State class: set to variableClassDefault
-    elif inspect.isclass(constraint_value) and issubclass(constraint_value, State):
-            constraint_value = state_spec.variableClassDefault
-
-    # State object: set to its value (i.e., output of its function)
-    elif isinstance(constraint_value, state_type):
-        constraint_value = constraint_value.value
-
-    # Specification dict; presumably it is for a State
-    elif isinstance(constraint_value, dict):
-        # # MODIFIED 5/10/17 OLD:
-        # constraint_value = constraint_value[STATE_VALUE]
-        # MODIFIED 5/10/17 NEW:
-        constraint_value = constraint_value[VARIABLE]
-        # MODIFIED 5/10/17 END
-
-    # FIX: IS THIS OK?  OR DOES IT TRAP PROJECTION KEYWORD?
-    # keyword; try to resolve to a value, otherwise return None to suppress instantiation of state
-    if isinstance(constraint_value, str):
-        constraint_value = get_param_value_for_keyword(owner, constraint_value)
-        if constraint_value is None:
-            return None
-
-    # function; try to resolve to a value, otherwise return None to suppress instantiation of state
-    if isinstance(constraint_value, function_type):
-        constraint_value = get_param_value_for_function(owner, constraint_value)
-        if constraint_value is None:
-            return None
-
-    # Otherwise, assumed to be a value
-
-    # # MODIFIED 6/14/16: QQQ - WHY DOESN'T THIS WORK HERE?? (DONE BELOW, JUST BEFORE CALLING state = state_type(<>)
-    # # CONVERT constraint_value TO NP ARRAY AS ACTUAL STATE VALUES WILL BE SO CONVERTED (WHERE ??)
-    # #  Convert constraint_value to np.array as actual state value is converted
-    # constraint_value = convert_to_np_array(constraint_value,1)
-    # # MODIFIED END
-
-    #endregion
-
-    #region CHECK COMPATIBILITY OF state_spec WITH constraint_value
-
-    #region State subclass
-    # If state_spec is a subclass:
-    # - instantiate default using constraint_value as value
-    if inspect.isclass(state_spec) and issubclass(state_spec, state_type):
-        state_variable = constraint_value
-    #endregion
-
-    #region State object
-    # If state_spec is a State object:
-=======
 
     state_params = state_params or {}
 
@@ -1749,7 +1658,6 @@
                                    value=constraint_value)
 
     # state_spec is State object
->>>>>>> 5e61afb6
     # - check that its value attribute matches the constraint_value
     # - check that its owner = owner
     # - if either fails, assign default
@@ -1781,99 +1689,7 @@
     state_variable = state_spec[VARIABLE]
     state_value = state_spec[VALUE]
 
-<<<<<<< HEAD
-    # IMPLEMENTATION NOTE:  CONSOLIDATE ALL THE PROJECTION-RELATED STUFF BELOW:
-    # FIX: MOVE THIS TO METHOD THAT CAN ALSO BE CALLED BY Function._instantiate_function()
-    PARAM_SPEC = 0
-    PROJECTION_SPEC = 1
-    #region
-    # 2-item tuple (param_value, projection_spec) [convenience notation for projection to parameterState]:
-    # If state_type is ParameterState, and state_spec is a tuple with two items, the second of which is a
-    #    projection specification (MAPPING_PROJECTION, CONTROL_PROJECTION, LEARNING_PROJECTION, CONTROL or LEARNING,
-    #    or class ref to one of those), allow it (though should use ParamValueProjection)
-    # - check that first item matches constraint_value and assign to state_variable
-    # - assign second item as projection to STATE_PARAMS:{STATE_PROJECTIONS:<projection>}
-    # Note: validity of projection specification or compatibility of projection's variable or function output
-    #       with state value is handled in State._instantiate_projections_to_state
-    # IMPLEMENTATION NOTE:
-    #    - need to do some checking on state_spec[PROJECTION_SPEC] to see if it is a projection
-    #      since it could just be a numeric tuple used for the variable of a state;
-    #      could check string against ProjectionRegistry (as done in _parse_projection_ref in State)
-    if (isinstance(state_spec, tuple) and len(state_spec) is 2 and
-            (state_spec[PROJECTION_SPEC] in {MAPPING_PROJECTION,
-                                             CONTROL_PROJECTION,
-                                             LEARNING_PROJECTION,
-                                             CONTROL,
-                                             LEARNING} or
-                 isinstance(state_spec[PROJECTION_SPEC], Projection) or
-                 (inspect.isclass(state_spec[PROJECTION_SPEC]) and issubclass(state_spec[PROJECTION_SPEC], Projection)))
-        ):
-        from PsyNeuLink.Components.States.ParameterState import ParameterState
-        if not issubclass(state_type, ParameterState):
-            raise StateError("Tuple with projection spec ({0}) not permitted as specification "
-                                      "for {1} (in {2})".format(state_spec, state_type.__name__, owner.name))
-        state_variable =  state_spec[PARAM_SPEC]
-        projection_to_state = state_spec[PROJECTION_SPEC]
-        # If it is a string, assume it is a keyword and try to resolve to value
-        if isinstance(state_variable, str):
-            # Evaluate keyword to get template for state_variable
-            state_variable = get_param_value_for_keyword(owner, state_variable)
-            if state_variable is None:
-                return None
-        # If it is a function, call to resolve to value
-        if isinstance(state_variable, function_type):
-            state_variable = get_param_value_for_function(owner, state_variable)
-            if state_variable is None:
-                return None
-
-        constraint_value = state_variable
-        # if not iscompatible(state_variable, constraint_value):
-        #     state_variable = constraint_value
-        #     spec_type = 'ParamValueProjection'
-        state_params.update({STATE_PROJECTIONS:[projection_to_state]})
-    #endregion
-
-    #region Keyword String
-    if isinstance(state_spec, str):
-        if state_spec in projection_keywords:
-            state_spec = state_variable
-            state_variable = constraint_value
-        else:
-            state_spec = get_param_value_for_keyword(owner, state_spec)
-            if state_spec is None:
-                return None
-    #endregion
-
-    #region Function
-    if isinstance(state_spec, function_type):
-        state_spec = get_param_value_for_function(owner, state_spec)
-        if state_spec is None:
-            return None
-    #endregion
-
-    # Projection
-    # If state_spec is a Projection object or Projection class
-    # - assign constraint_value to state_variable
-    # - assign ParamValueProjection.projection to STATE_PARAMS:{STATE_PROJECTIONS:[<projection>]}
-    # Note: validity of projection specification or compatibility of projection's variable or function output
-    #       with state value is handled in State._instantiate_projections_to_state
-    try:
-        # Projection class
-        issubclass(state_spec, Projection)
-        state_variable =  constraint_value
-        state_params.update({STATE_PROJECTIONS:[state_spec]})
-    except TypeError:
-        # Projection object
-        if isinstance(state_spec, (Projection, str)):
-            state_variable =  constraint_value
-            state_params.update({STATE_PROJECTIONS:[state_spec]})
-
-    # FIX:  WHEN THERE ARE MULTIPLE STATES, LENGTH OF constraint_value GROWS AND MISMATCHES state_variable
-    # IMPLEMENT:  NEED TO CHECK FOR ITEM OF constraint_value AND CHECK COMPATIBLITY AGAINST THAT
-    #         # Do one last check for compatibility of value with constraint_value (in case state_spec was a value)
-=======
     # Check that it's variable is compatible with constraint_value, and if not, assign the latter as default variable
->>>>>>> 5e61afb6
     if not iscompatible(state_variable, constraint_value):
         if owner.prefs.verbosePref:
             print("{} is not compatible with constraint value ({}) specified for {} of {};  latter will be used".
