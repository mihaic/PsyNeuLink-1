--- conflicted
+++ resolved
@@ -893,14 +893,10 @@
 
         # loop over the length of the list of inputs (# of trials)
         for input_index in input_indices:
-<<<<<<< HEAD
-
             if call_before_trial:
                 call_before_trial()
-=======
             if scheduler_processing.termination_conds[TimeScale.RUN].is_satisfied():
                 break
->>>>>>> 378529c1
 
             execution_inputs = {}
 
@@ -908,15 +904,12 @@
             for mech in inputs.keys():
                 execution_inputs[mech] = inputs[mech][0 if reuse_inputs else input_index]
 
-<<<<<<< HEAD
             num = self.execute(execution_inputs, scheduler_processing, execution_id, call_before_timestep, call_before_pass)
-=======
-            num = self.execute(execution_inputs, scheduler_processing, execution_id)
+
             if num is not None:
                 result = num
 
         scheduler_processing._increment_time(TimeScale.RUN)
->>>>>>> 378529c1
 
         # return the output of the LAST mechanism executed in the composition
         return result