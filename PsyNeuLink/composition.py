# Princeton University licenses this file to You under the Apache License, Version 2.0 (the "License");
# you may not use this file except in compliance with the License.  You may obtain a copy of the License at:
#     http://www.apache.org/licenses/LICENSE-2.0
# Unless required by applicable law or agreed to in writing, software distributed under the License is distributed
# on an "AS IS" BASIS, WITHOUT WARRANTIES OR CONDITIONS OF ANY KIND, either express or implied.
# See the License for the specific language governing permissions and limitations under the License.


# ********************************************* Composition ***************************************************************

"""
..
    Sections:
      * `Composition_Overview`

.. _Composition_Overview:

Overview
--------



"""

import logging
import uuid

from collections import Iterable, OrderedDict
from enum import Enum

<<<<<<< HEAD
import uuid
import numpy as np

=======
>>>>>>> b7c200d9
from PsyNeuLink.Components.Functions.Function import Linear
from PsyNeuLink.Components.Mechanisms.Mechanism import Mechanism
from PsyNeuLink.Components.Mechanisms.ProcessingMechanisms.TransferMechanism import TransferMechanism
from PsyNeuLink.Components.Projections.PathwayProjections.MappingProjection import MappingProjection
<<<<<<< HEAD
from PsyNeuLink.Globals.Keywords import EXECUTING, RESULT
from PsyNeuLink.Globals.TimeScale import TimeScale
=======
from PsyNeuLink.Globals.Keywords import EXECUTING
>>>>>>> b7c200d9
from PsyNeuLink.Scheduling.Scheduler import Scheduler


logger = logging.getLogger(__name__)


class MechanismRole(Enum):
    """

    - ORIGIN
        A `ProcessingMechanism <ProcessingMechanism>` that is the first Mechanism of a `Process` and/or `System`,
        and that receives the input to the Process or System when it is :ref:`executed or run <Run>`.  A Process may
        have only one `ORIGIN` Mechanism, but a System may have many.  Note that the `ORIGIN`
        Mechanism of a Process is not necessarily an `ORIGIN` of the System to which it belongs, as it may receiver
        `Projections <Projection>` from other Processes in the System. The `ORIGIN` Mechanisms of a Process or
        System are listed in its :keyword:`origin_mechanisms` attribute, and can be displayed using its :keyword:`show`
        method.  For additional details about `ORIGIN` Mechanisms in Processes, see
        `Process Mechanisms <Process_Mechanisms>` and `Process Input and Output <Process_Input_And_Output>`;
        and for Systems see `System Mechanisms <System_Mechanisms>` and
        `System Input and Initialization <System_Execution_Input_And_Initialization>`.

    - INTERNAL
        A `ProcessingMechanism <ProcessingMechanism>` that is not designated as having any other status.

    - CYCLE
        A `ProcessingMechanism <ProcessingMechanism>` that is *not* an `ORIGIN` Mechanism, and receives a `Projection`
        that closes a recurrent loop in a `Process` and/or `System`.  If it is an `ORIGIN` Mechanism, then it is simply
        designated as such (since it will be assigned input and therefore be initialized in any event).

    - INITIALIZE_CYCLE
        A `ProcessingMechanism <ProcessingMechanism>` that is the `sender <Projection.Projection.sender>` of a
        `Projection` that closes a loop in a `Process` or `System`, and that is not an `ORIGIN` Mechanism (since in
        that case it will be initialized in any event). An `initial value  <Run_InitialValues>` can be assigned to such
        Mechanisms, that will be used to initialize the Process or System when it is first run.  For additional
        information, see `Run <Run_Initial_Values>`, `System Mechanisms <System_Mechanisms>` and
        `System Input and Initialization <System_Execution_Input_And_Initialization>`.

    - TERMINAL
        A `ProcessingMechanism <ProcessingMechanism>` that is the last Mechanism of a `Process` and/or `System`, and
        that provides the output to the Process or System when it is `executed or run <Run>`.  A Process may
        have only one `TERMINAL` mechanism, but a system may have many.  Note that the `TERMINAL`
        mechanism of a process is not necessarily a `TERMINAL` mechanism of the system to which it belongs,
        as it may send projections to other processes in the system.  The `TERMINAL` mechanisms of a process
        or system are listed in its :keyword:`terminalMechanisms` attribute, and can be displayed using its
        :keyword:`show` method.  For additional details about `TERMINAL` mechanisms in processes, see
        `Process_Mechanisms` and `Process_Input_And_Output`; and for systems see `System_Mechanisms`.

    - SINGLETON
        A `ProcessingMechanism` that is the only Mechanism in a `Process` and/or `System`.  It can serve the
        functions of an `ORIGIN` and/or a `TERMINAL` Mechanism.

    - MONITORED

    - LEARNING
        A `LearningMechanism <LearningMechanism>` in a `Process` and/or `System`.

    - TARGET
        A `ComparatorMechanism` of a `Process` and/or `System` configured for learning that receives a target value
        from its `execute <ComparatorMechanism.ComparatorMechanism.execute>` or
        `run <ComparatorMechanism.ComparatorMechanism.execute>` method.  It must be associated with the `TERMINAL`
        Mechanism of the Process or System. The `TARGET` Mechanisms of a Process or System are listed in its
        :keyword:`target_mechanisms` attribute, and can be displayed using its :keyword:`show` method.  For additional
        details, see `TARGET mechanisms <LearningProjection_Targets>` and specifying `target values <Run_Targets>`.

    - RECURRENT_INIT


    """
    ORIGIN = 0
    INTERNAL = 1
    CYCLE = 2
    INITIALIZE_CYCLE = 3
    TERMINAL = 4
    SINGLETON = 5
    MONITORED = 6
    LEARNING = 7
    TARGET = 8
    RECURRENT_INIT = 9


class CompositionError(Exception):

    def __init__(self, error_value):
        self.error_value = error_value

    def __str__(self):
        return repr(self.error_value)


class Vertex(object):
    '''
        Stores a Component for use with a `Graph`

        Arguments
        ---------

        component : Component
            the `Component` represented by this Vertex

        parents : list[Vertex]
            the `Vertices <Vertex>` corresponding to the incoming edges of this `Vertex`

        children : list[Vertex]
            the `Vertices <Vertex>` corresponding to the outgoing edges of this `Vertex`

        Attributes
        ----------

        component : Component
            the `Component` represented by this Vertex

        parents : list[Vertex]
            the `Vertices <Vertex>` corresponding to the incoming edges of this `Vertex`

        children : list[Vertex]
            the `Vertices <Vertex>` corresponding to the outgoing edges of this `Vertex`
    '''

    def __init__(self, component, parents=None, children=None):
        self.component = component
        if parents is not None:
            self.parents = parents
        else:
            self.parents = []
        if children is not None:
            self.children = children
        else:
            self.children = []

    def __repr__(self):
        return '(Vertex {0} {1})'.format(id(self), self.component)


class Graph(object):
    '''
        A Graph of vertices and edges

        Attributes
        ----------

        comp_to_vertex : dict{Component : Vertex}
            maps `Component`\ s in the graph to the `Vertices <Vertex>` that represent them

        vertices : list[Vertex]
            the `Vertices <Vertex>` contained in this Graph

    '''

    def __init__(self):
        self.comp_to_vertex = OrderedDict()  # Translate from mechanisms to related vertex
        self.vertices = []  # List of vertices within graph

    def copy(self):
        '''
            Returns
            -------

            A copy of the Graph. `Vertices <Vertex>` are distinct from their originals, and point to the same `Component` object
        '''
        g = Graph()

        for vertex in self.vertices:
            g.add_vertex(Vertex(vertex.component))

        for i in range(len(self.vertices)):
            g.vertices[i].parents = [g.comp_to_vertex[parent_vertex.component] for parent_vertex in self.vertices[i].parents]
            g.vertices[i].children = [g.comp_to_vertex[parent_vertex.component] for parent_vertex in self.vertices[i].children]

        return g

    def add_component(self, component):
        if component in [vertex.component for vertex in self.vertices]:
            logger.info('Component {1} is already in graph {0}'.format(component, self))
        else:
            vertex = Vertex(component)
            self.comp_to_vertex[component] = vertex
            self.add_vertex(vertex)

    def add_vertex(self, vertex):
        if vertex in self.vertices:
            logger.info('Vertex {1} is already in graph {0}'.format(vertex, self))
        else:
            self.vertices.append(vertex)
            self.comp_to_vertex[vertex.component] = vertex

    def remove_component(self, component):
        try:
            self.remove_vertex(self.comp_to_vertex(component))
        except KeyError as e:
            raise CompositionError('Component {1} not found in graph {2}: {0}'.format(e, component, self))

    def remove_vertex(self, vertex):
        try:
            self.vertices.remove(vertex)
            del self.comp_to_vertex[vertex.component]
            # TODO:
            #   check if this removal puts the graph in an inconsistent state
        except ValueError as e:
            raise CompositionError('Vertex {1} not found in graph {2}: {0}'.format(e, vertex, self))

    def connect_components(self, parent, child):
        self.connect_vertices(self.comp_to_vertex[parent], self.comp_to_vertex[child])

    def connect_vertices(self, parent, child):
        if child not in parent.children:
            parent.children.append(child)
        if parent not in child.parents:
            child.parents.append(parent)

    def get_parents_from_component(self, component):
        '''
            Returns
            -------

            A list[Vertex] of the parent `Vertices <Vertex>` of the Vertex associated with **component**
        '''
        return self.comp_to_vertex[component].parents

    def get_children_from_component(self, component):
        '''
            Returns
            -------

            A list[Vertex] of the child `Vertices <Vertex>` of the Vertex associated with **component**
        '''
        return self.comp_to_vertex[component].children


class Composition(object):
    '''
        Composition

        Arguments
        ---------

        Attributes
        ----------

        graph : `Graph`
            The full `Graph` associated with this Composition. Contains both `Mechanism`\ s and `Projection`\ s used in processing \
            or learning.

        graph_processing : `Graph`
            The `Graph` that contains only `Mechanisms`, excluding those used in learning

        mechanisms : `list[Mechanism]`
            A list of all `Mechanism`\ s contained in this Composition

        scheduler_processing : Scheduler
            The default `Scheduler` automatically generated by the Composition, used for the processing `phase of execution <execution>`

        scheduler_learning : Scheduler
            The default `Scheduler` automatically generated by the Composition, used for the learning `phase of execution <execution>`
    '''

    def __init__(self):
        # core attributes
        self.graph = Graph()  # Graph of the Composition
        self._graph_processing = None
        self.mechanisms = []
        self.input_mechanisms = {}

        self._scheduler_processing = None
        self._scheduler_learning = None

        # status attributes
        self.graph_consistent = True  # Tracks if the Composition is in a state that can be run (i.e. no dangling projections, (what else?))
        self.needs_update_graph = True   # Tracks if the Composition graph has been analyzed to assign roles to components
        self.needs_update_graph_processing = True   # Tracks if the processing graph is current with the full graph
        self.needs_update_scheduler_processing = True  # Tracks if the processing scheduler needs to be regenerated
        self.needs_update_scheduler_learning = True  # Tracks if the learning scheduler needs to be regenerated (mechanisms/projections added/removed etc)

        # helper attributes
        self.mechanisms_to_roles = OrderedDict()

        # Create lists to track identity of certain mechanism classes within the
        # composition.
        # Explicit classes:
        self.explicit_input_mechanisms = []  # Need to track to know which to leave untouched
        self.all_input_mechanisms = []
        self.explicit_output_mechanisms = []  # Need to track to know which to leave untouched
        self.all_output_mechanisms = []
        self.target_mechanisms = []  # Do not need to track explicit as they mush be explicit

        # TBI: update self.sched whenever something is added to the composition
        self.sched = Scheduler(composition=self)

    @property
    def graph_processing(self):
        '''
            Returns the Composition's processing graph. Builds the graph if it needs updating
            since the last access.
        '''
        if self.needs_update_graph_processing or self._graph_processing is None:
            self._update_processing_graph()

        return self._graph_processing

    @property
    def scheduler_processing(self):
        '''
            Returns the Composition's processing scheduler. Builds the scheduler if it needs updating
            since the last access.
        '''
        if self.needs_update_scheduler_processing or self._scheduler_processing is None:
            self._scheduler_processing = Scheduler(graph=self.graph_processing)
            self.needs_update_scheduler_processing = False

        return self._scheduler_processing

    @property
    def scheduler_learning(self):
        '''
            Returns the Composition's learning scheduler. Builds the scheduler if it needs updating
            since the last access.
        '''
        if self.needs_update_scheduler_learning or self._scheduler_learning is None:
            self._scheduler_learning = Scheduler(graph=self.graph)
            self.needs_update_scheduler_learning = False

        return self._scheduler_learning

    def _get_unique_id(self):
        return uuid.uuid4()

    def add_mechanism(self, mech):
        '''
            Adds a mechanism to the Composition, if it is not already added

            Arguments
            ---------

            mech : Mechanism
                the mechanism to add
        '''
        if mech not in [vertex.component for vertex in self.graph.vertices]:  # Only add if it doesn't already exist in graph
            mech.is_processing = True
            self.graph.add_component(mech)  # Set incoming edge list of mech to empty
            self.mechanisms.append(mech)
            self.mechanisms_to_roles[mech] = set()

            self.needs_update_graph = True
            self.needs_update_graph_processing = True

    def add_projection(self, sender, projection, receiver):
        '''
            Adds a projection to the Composition, if it is not already added

            Arguments
            ---------

            sender : Mechanism
                the sender of **projection**

            projection : Projection
                the projection to add

            receiver : Mechanism
                the receiver of **projection**
        '''
        if projection not in [vertex.component for vertex in self.graph.vertices]:
            projection.is_processing = False
            projection.name = '{0} to {1}'.format(sender, receiver)
            self.graph.add_component(projection)

            # Add connections between mechanisms and the projection
            self.graph.connect_components(sender, projection)
            self.graph.connect_components(projection, receiver)
            self._validate_projection(sender, projection, receiver)

            self.needs_update_graph = True
            self.needs_update_graph_processing = True

    def _validate_projection(self, sender, projection, receiver):

        if hasattr(projection, "sender") and hasattr(projection, "receiver"):
            # the sender and receiver were passed directly to the Projection object AND to compositions'
            # add_projection() method -- confirm that these are consistent

            if projection.sender.owner != sender:
                raise CompositionError("{}'s sender assignment [{}] is incompatible with the positions of these "
                                       "components in their composition.".format(projection, sender))

            if projection.receiver.owner != receiver:
                raise CompositionError("{}'s receiver assignment [{}] is incompatible with the positions of these "
                                       "components in their composition.".format(projection, receiver))
        else:
            # sender and receiver were NOT passed directly to the Projection object
            # assign them based on the sender and receiver passed into add_projection()
            projection.init_args['sender'] = sender
            projection.init_args['receiver'] = receiver
            projection._deferred_init(context=" INITIALIZING ")

        if projection.sender.owner != sender:
            raise CompositionError("{}'s sender assignment [{}] is incompatible with the positions of these "
                                   "components in the composition.".format(projection, sender))
        if projection.receiver.owner != receiver:
            raise CompositionError("{}'s receiver assignment [{}] is incompatible with the positions of these "
                                   "components in the composition.".format(projection, receiver))

    def _analyze_graph(self, graph=None):
        ########
        # Determines identity of significant nodes of the graph
        # Each node falls into one or more of the following categories
        # - Origin: Origin mechanisms are those which do not receive any projections.
        # - Terminal: Terminal mechanisms provide the output of the composition. By
        #   default, those which do not send any projections, but they may also be
        #   specified explicitly.
        # - Recurrent_init: Recurrent_init mechanisms send projections that close recurrent
        #   loops in the composition (or projections that are explicitly specified as
        #   recurrent). They need an initial value so that their receiving mechanisms
        #   have input.
        # - Cycle: Cycle mechanisms receive projections from Recurrent_init mechanisms. They
        #   can be viewd as the starting points of recurrent loops.
        # The following categories can be explicitly set by the user in which case their
        # values are not changed based on the graph analysis. Additional mechanisms may
        # be automatically added besides those specified by the user.
        # - Input: Input mechanisms accept inputs from the input_dict of the composition.
        #   All Origin mechanisms are added to this category automatically.
        # - Output: Output mechanisms provide their values as outputs of the composition.
        #   All Terminal mechanisms are added to this category automatically.
        # - Target: Target mechanisms receive target values for the composition to be
        #   used by learning and control. They are usually Comparator mechanisms that
        #   compare the target value to the output of another mechanism in the composition.
        # - Monitored: Monitored mechanisms send projections to Target mechanisms.
        ########
        if graph is None:
            graph = self.graph_processing

        # Clear old information
        self.mechanisms_to_roles.update({k: set() for k in self.mechanisms_to_roles})

        # Identify Origin mechanisms
        for mech in self.mechanisms:
            if graph.get_parents_from_component(mech) == []:
                self._add_mechanism_role(mech, MechanismRole.ORIGIN)
        # Identify Terminal mechanisms
            if graph.get_children_from_component(mech) == []:
                self._add_mechanism_role(mech, MechanismRole.TERMINAL)
        # Identify Recurrent_init and Cycle mechanisms
        visited = []  # Keep track of all mechanisms that have been visited
        for origin_mech in self.get_mechanisms_by_role(MechanismRole.ORIGIN):  # Cycle through origin mechanisms first
            visited_current_path = []  # Track all mechanisms visited from the current origin
            next_visit_stack = []  # Keep a stack of mechanisms to be visited next
            next_visit_stack.append(origin_mech)
            for mech in next_visit_stack:  # While the stack isn't empty
                visited.append(mech)  # Mark the mech as visited
                visited_current_path.append(mech)  # And visited during the current path
                children = [vertex.component for vertex in graph.get_children_from_component(mech)]  # Get the children of that mechanism
                for child in children:
                    # If the child has been visited this path and is not already initialized
                    if child in visited_current_path:
                        self._add_mechanism_role(mech, MechanismRole.RECURRENT_INIT)
                        self._add_mechanism_role(child, MechanismRole.CYCLE)
                    elif child not in visited:  # Else if the child has not been explored
                        next_visit_stack.append(child)  # Add it to the visit stack
        for mech in self.mechanisms:
            if mech not in visited:  # Check the rest of the mechanisms
                visited_current_path = []
                next_visit_stack = []
                next_visit_stack.append(mech)
                for remaining_mech in next_visit_stack:
                    visited.append(remaining_mech)
                    visited_current_path.append(remaining_mech)
                    children = [vertex.component for vertex in graph.get_children_from_component(remaining_mech)]
                    for child in children:
                        if child in visited_current_path:
                            self._add_mechanism_role(remaining_mech, MechanismRole.RECURRENT_INIT)
                            self._add_mechanism_role(child, MechanismRole.CYCLE)
                        elif child not in visited:
                            next_visit_stack.append(child)

        self.needs_update_graph = False

    def _create_input_mechanisms(self):
        '''
            builds a dictionary of { Mechanism : InputMechanism } pairs where each origin mechanism has a corresponding
            InputMechanism
        '''
        is_origin = self.get_mechanisms_by_role(MechanismRole.ORIGIN)
        has_input_mechanism = self.input_mechanisms.keys()

        # consider all of the mechanisms that are only origins OR have input mechanisms
        for mech in is_origin.difference(has_input_mechanism):

            # If mech IS AN ORIGIN mechanism but it doesn't have an input mechanism, ADD input mechanism
            if mech not in has_input_mechanism:
                new_input_mech = TransferMechanism()
                self.input_mechanisms[mech] = new_input_mech
                MappingProjection(sender=new_input_mech, receiver=mech)

            # If mech HAS AN INPUT mechanism but isn't an origin, REMOVE the input mechanism
            else:
                del self.input_mechanisms[mech]

    def _assign_values_to_input_mechanisms(self, input_dict):
        for mech in self.input_mechanisms.keys():
            if mech in input_dict.keys():
                self.input_mechanisms[mech]._output_states[0].value = np.array(input_dict[mech])
            else:
                self.input_mechanisms[mech]._output_states[0].value = np.array(mech.variable)


    def _update_processing_graph(self):
        '''
        Constructs the processing graph (the graph that contains only non-learning mechanisms as vertices)
        from the composition's full graph
        '''
        logger.debug('Updating processing graph')
        self._graph_processing = self.graph.copy()
        visited_vertices = set()
        next_vertices = []  # a queue

        unvisited_vertices = True

        while unvisited_vertices:
            for vertex in self._graph_processing.vertices:
                if vertex not in visited_vertices:
                    next_vertices.append(vertex)
                    break
            else:
                unvisited_vertices = False

            logger.debug('processing graph vertices: {0}'.format(self._graph_processing.vertices))
            while len(next_vertices) > 0:
                cur_vertex = next_vertices.pop(0)
                logger.debug('Examining vertex {0}'.format(cur_vertex))

                # must check that cur_vertex is not already visited because in cycles, some nodes may be added to next_vertices twice
                if cur_vertex not in visited_vertices and not cur_vertex.component.is_processing:
                    for parent in cur_vertex.parents:
                        parent.children.remove(cur_vertex)
                        for child in cur_vertex.children:
                            child.parents.remove(cur_vertex)
                            self._graph_processing.connect_vertices(parent, child)

                    for node in cur_vertex.parents + cur_vertex.children:
                        logger.debug('New parents for vertex {0}: \n\t{1}\nchildren: \n\t{2}'.format(node, node.parents, node.children))
                    logger.debug('Removing vertex {0}'.format(cur_vertex))
                    self._graph_processing.remove_vertex(cur_vertex)

                visited_vertices.add(cur_vertex)
                # add to next_vertices (frontier) any parents and children of cur_vertex that have not been visited yet
                next_vertices.extend([vertex for vertex in cur_vertex.parents + cur_vertex.children if vertex not in visited_vertices])

        self.needs_update_graph_processing = False

    def get_mechanisms_by_role(self, role):
        '''
            Returns a set of mechanisms in this Composition that have the role `role`

            Arguments
            _________

            role : MechanismRole
                the set of mechanisms having this role to return

            Returns
            -------

            set of Mechanisms with `MechanismRole` `role`
        '''
        if role not in MechanismRole:
            raise CompositionError('Invalid MechanismRole: {0}'.format(role))

        try:
            return set([mech for mech in self.mechanisms if role in self.mechanisms_to_roles[mech]])
        except KeyError as e:
            raise CompositionError('Mechanism not assigned to role in mechanisms_to_roles: {0}'.format(e))

    def _set_mechanism_roles(self, mech, roles):
        self.clear_mechanism_role(mech)
        for role in roles:
            self._add_mechanism_role(role)

    def _clear_mechanism_roles(self, mech):
        if mech in self.mechanisms_to_roles:
            self.mechanisms_to_roles[mech] = set()

    def _add_mechanism_role(self, mech, role):
        if role not in MechanismRole:
            raise CompositionError('Invalid MechanismRole: {0}'.format(role))

        self.mechanisms_to_roles[mech].add(role)

    def _remove_mechanism_role(self, mech, role):
        if role not in MechanismRole:
            raise CompositionError('Invalid MechanismRole: {0}'.format(role))

        self.mechanisms_to_roles[mech].remove(role)

    # mech_type specifies a type of mechanism, mech_type_list contains all of the mechanisms of that type
    # feed_dict is a dictionary of the input states of each mechanism of the specified type
    def _validate_feed_dict(self, feed_dict, mech_type_list, mech_type):
        for mech in feed_dict.keys():  # For each mechanism given an input
            if mech not in mech_type_list:  # Check that it is the right kind of mechanism in the composition
                if mech_type[0] in ['a', 'e', 'i', 'o', 'u']:  # Check for grammar
                    article = "an"
                else:
                    article = "a"
                # Throw an error informing the user that the mechanism was not found in the mech type list
                raise ValueError("The mechanism \"{}\" is not {} {} of the composition".format(mech.name, article, mech_type))
            for i, timestep in enumerate(feed_dict[mech]):  # If mechanism is correct type, iterate over timesteps
                # Check if there are multiple input states specified
                try:
                    timestep[0]
                except TypeError:
                    raise TypeError("The mechanism  \"{}\" is incorrectly formatted at time step {!s}. "
                                    "Likely missing set of brackets.".format(mech.name, i))
                if not isinstance(timestep[0], Iterable) or isinstance(timestep[0], str):  # Iterable imported from collections
                    # If not, embellish the formatting to match the verbose case
                    timestep = [timestep]
                # Then, check that each input_state is receiving the right size of input
                for i, value in enumerate(timestep):
                    val_length = len(value)
                    state_length = len(mech.input_state.variable)
                    if val_length != state_length:
                        raise ValueError("The value provided for input state {!s} of the mechanism \"{}\" has length {!s} \
                            where the input state takes values of length {!s}".format(i, mech.name, val_length, state_length))

    # def _execute_input_mechanisms(self, inputs, input_mechanisms):
    #     '''
    #         executes all input mechanisms with the inputs specified by the user. The mapping projections then update and
    #         deliver the input values to the appropriate mechanisms in the composition.
    #     '''
    #     for mech in inputs.keys():
    #         # grab the input value for this mechanism on this trial
    #         input_val = inputs[mech]
    #         # find the input mechanism corresponding to this mechanism
    #         input_mechanism = input_mechanisms[mech]
    #         # assign the input to this "input mechanism" so that its corresponding mechanism in the composition has
    #         # received the value from the MappingProjection when execution of the actual composition begins
    #         input_mechanism.execute(input=input_val, context=EXECUTING)

    def _assign_execution_ids(self, execution_id):
        '''
            assigns the same uuid to each mechanism in the composition's processing graph as well as all input
            mechanisms for this composition. The uuid is either specified in the user's call to run(), or generated
            randomly at run time.
        '''

        # Traverse processing graph and assign one uuid to all of its mechanisms
        self._execution_id = execution_id or self._get_unique_id()
        for v in self._graph_processing.vertices:
            v.component._execution_id = self._execution_id
        # Assign the uuid to all input mechanisms
        for k in self.input_mechanisms.keys():
            self.input_mechanisms[k]._execution_id = self._execution_id

    def execute(
            self,
            inputs,
            scheduler_processing=None,
<<<<<<< HEAD
            execution_id = None):
        '''
            Passes inputs to any mechanisms receiving inputs directly from the user, then coordinates with the scheduler
            to receive and execute sets of mechanisms that are eligible to run until termination conditions are met.

            Arguments
            ---------
            scheduler_processing : Scheduler
                the scheduler object which owns the conditions that will instruct the non-learning execution of this Composition. \
                If not specified, the Composition will use its automatically generated scheduler

            scheduler_learning : Scheduler
                the scheduler object which owns the conditions that will instruct the Learning execution of this Composition. \
                If not specified, the Composition will use its automatically generated scheduler

            inputs: { Mechanism : list }
                a dictionary containing a key-value pair for each mechanism in the composition that receives inputs from
                the user. For each pair, the key is the Mechanism and the value is a list of inputs.

            execution_id : UUID
                execution_id will typically be set to none and assigned randomly at runtime

            Returns
            ---------
            output value of the final mechanism executed in the composition
        '''



        self._create_input_mechanisms()
        self._assign_values_to_input_mechanisms(inputs)
        self._assign_execution_ids(execution_id)
=======
            execution_id=None
    ):
        input_mechanisms = {}
        self._create_input_mechanisms(inputs, input_mechanisms)
        self._execute_input_mechanisms(inputs, input_mechanisms)
        self._assign_execution_ids(execution_id, input_mechanisms)
>>>>>>> b7c200d9
        # run scheduler to receive sets of mechanisms that may be executed at this time step in any order
        # when self.sched is ready: execution_scheduler = scheduler_processing or self.sched
        execution_scheduler = scheduler_processing
        for next_execution_set in execution_scheduler.run():

<<<<<<< HEAD
            # execute each mechanism with EXECUTING in context
=======
                # execute each mechanism with EXECUTING in context and the appropriate input
>>>>>>> b7c200d9
            for mechanism in next_execution_set:
                if isinstance(mechanism, Mechanism):
                    num = mechanism.execute(context=EXECUTING + "composition")
                    print(" -------------- EXECUTING ", mechanism.name, " -------------- ")
                    print("result = ", num)
                    print()
                    print()
        return num

    def run(
        self,
        scheduler_processing=None,
        scheduler_learning=None,
        inputs=None,
        execution_id=None,
        num_trials=None
    ):
        '''
            Passes inputs to any mechanisms receiving inputs directly from the user, then coordinates with the scheduler
            to receive and execute sets of mechanisms that are eligible to run until termination conditions are met.

            Arguments
            ---------

            scheduler_processing : Scheduler
                the scheduler object which owns the conditions that will instruct the non-learning execution of this Composition. \
                If not specified, the Composition will use its automatically generated scheduler

            scheduler_learning : Scheduler
                the scheduler object which owns the conditions that will instruct the Learning execution of this Composition. \
                If not specified, the Composition will use its automatically generated scheduler

            inputs: { Mechanism : list }
                a dictionary containing a key-value pair for each mechanism in the composition that receives inputs from
                the user. For each pair, the key is the Mechanism and the value is a list of inputs. Each input in the list \
                corresponds to a certain `TRIAL`

            execution_id : UUID
                execution_id will typically be set to none and assigned randomly at runtime

            num_trials : int
                typically, the composition will infer the number of trials from the length of its input specification.
                To reuse the same inputs across many trials, you may specify an input dictionary with lists of length 1,
                or use default inputs, and select a number of trials with num_trials.

            Returns
            ---------

            output value of the final mechanism executed in the composition
        '''
        reuse_inputs = False
        if inputs is None:
            inputs = {}
<<<<<<< HEAD
            len_inputs = 1
        else:
=======

        if scheduler_processing is None:
            scheduler_processing = self.scheduler_processing

        if scheduler_learning is None:
            scheduler_learning = self.scheduler_learning

        # all mechanisms with inputs specified in the inputs dictionary
        has_inputs = inputs.keys()

        len_inputs = 1
        # update len_inputs to match the num trials specified by the input dict
        if inputs != {}:
>>>>>>> b7c200d9
            len_inputs = len(list(inputs.values())[0])

        # check whether the num trials given in the input dict matches the num_trials param
        if num_trials:
            if len_inputs != num_trials:
                # if one set of inputs was provided for many trials, set 'reuse_inputs' flag
                if len_inputs == 1:
                    reuse_inputs = True
                # otherwise, warn user that there is something wrong with their input specification
                else:
                    raise CompositionError("The number of trials [{}] specified for the composition [{}] does not match the "
                                           "length [{}] of the inputs specified in the inputs dictionary [{}]. "
                                           .format(num_trials, self, len_inputs, inputs))

        input_indices = range(len_inputs)

        # TBI: Handle learning graph

        # TBI: Handle runtime params?

        # loop over the length of the list of inputs (# of trials)
        for input_index in input_indices:
            execution_inputs = {}

            # loop over all mechanisms that receive inputs from the outside world
            for mech in inputs.keys():
                execution_inputs[mech] = inputs[mech][0 if reuse_inputs else input_index]

            # when default scheduler (self.sched) is ready:
            # num = self.execute(execution_inputs, scheduler_processing or self.sched, execution_id)
            num = self.execute(execution_inputs, scheduler_processing, execution_id)

        # return the output of the LAST mechanism executed in the composition
        return num<|MERGE_RESOLUTION|>--- conflicted
+++ resolved
@@ -27,23 +27,15 @@
 
 from collections import Iterable, OrderedDict
 from enum import Enum
-
-<<<<<<< HEAD
 import uuid
 import numpy as np
 
-=======
->>>>>>> b7c200d9
 from PsyNeuLink.Components.Functions.Function import Linear
 from PsyNeuLink.Components.Mechanisms.Mechanism import Mechanism
 from PsyNeuLink.Components.Mechanisms.ProcessingMechanisms.TransferMechanism import TransferMechanism
 from PsyNeuLink.Components.Projections.PathwayProjections.MappingProjection import MappingProjection
-<<<<<<< HEAD
 from PsyNeuLink.Globals.Keywords import EXECUTING, RESULT
 from PsyNeuLink.Globals.TimeScale import TimeScale
-=======
-from PsyNeuLink.Globals.Keywords import EXECUTING
->>>>>>> b7c200d9
 from PsyNeuLink.Scheduling.Scheduler import Scheduler
 
 
@@ -697,7 +689,6 @@
             self,
             inputs,
             scheduler_processing=None,
-<<<<<<< HEAD
             execution_id = None):
         '''
             Passes inputs to any mechanisms receiving inputs directly from the user, then coordinates with the scheduler
@@ -730,24 +721,13 @@
         self._create_input_mechanisms()
         self._assign_values_to_input_mechanisms(inputs)
         self._assign_execution_ids(execution_id)
-=======
-            execution_id=None
-    ):
-        input_mechanisms = {}
-        self._create_input_mechanisms(inputs, input_mechanisms)
-        self._execute_input_mechanisms(inputs, input_mechanisms)
-        self._assign_execution_ids(execution_id, input_mechanisms)
->>>>>>> b7c200d9
+
         # run scheduler to receive sets of mechanisms that may be executed at this time step in any order
         # when self.sched is ready: execution_scheduler = scheduler_processing or self.sched
         execution_scheduler = scheduler_processing
         for next_execution_set in execution_scheduler.run():
 
-<<<<<<< HEAD
             # execute each mechanism with EXECUTING in context
-=======
-                # execute each mechanism with EXECUTING in context and the appropriate input
->>>>>>> b7c200d9
             for mechanism in next_execution_set:
                 if isinstance(mechanism, Mechanism):
                     num = mechanism.execute(context=EXECUTING + "composition")
@@ -799,26 +779,17 @@
             output value of the final mechanism executed in the composition
         '''
         reuse_inputs = False
+
+        if scheduler_processing is None:
+            scheduler_processing = self.scheduler_processing
+
+        if scheduler_learning is None:
+            scheduler_learning = self.scheduler_learning
         if inputs is None:
             inputs = {}
-<<<<<<< HEAD
             len_inputs = 1
         else:
-=======
-
-        if scheduler_processing is None:
-            scheduler_processing = self.scheduler_processing
-
-        if scheduler_learning is None:
-            scheduler_learning = self.scheduler_learning
-
-        # all mechanisms with inputs specified in the inputs dictionary
-        has_inputs = inputs.keys()
-
-        len_inputs = 1
-        # update len_inputs to match the num trials specified by the input dict
-        if inputs != {}:
->>>>>>> b7c200d9
+
             len_inputs = len(list(inputs.values())[0])
 
         # check whether the num trials given in the input dict matches the num_trials param
