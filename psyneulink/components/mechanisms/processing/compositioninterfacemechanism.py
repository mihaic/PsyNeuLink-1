--- conflicted
+++ resolved
@@ -148,23 +148,13 @@
         params = self._assign_args_to_param_dicts(function=function,
                                                   params=params)
 
-<<<<<<< HEAD
         super(CompositionInterfaceMechanism, self).__init__(default_variable=default_variable,
-                                                            size=size,
-                                                            params=params,
-                                                            name=name,
-                                                            prefs=prefs,
-                                                            context=self,
-                                                            function=function)
-
-=======
-        super(CompositionInterfaceMechanism, self).__init__(variable=default_input_value,
                                                   size=size,
                                                   params=params,
                                                   function=function,
                                                   name=name,
                                                   prefs=prefs,
                                                   context=ContextFlags.CONSTRUCTOR)
->>>>>>> 7a27a4ac
 
 
+
