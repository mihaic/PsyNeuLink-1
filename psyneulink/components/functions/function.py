--- conflicted
+++ resolved
@@ -5528,14 +5528,6 @@
             context=context,
             initializer=initializer,
         )
-
-<<<<<<< HEAD
-        if type(default_variable) is not type(self.initializer):
-            self.previous_value = np.full_like(default_variable, self.initializer)
-        else:
-            self.previous_value = self.initializer
-=======
->>>>>>> a42b1d42
 
         self.auto_dependent = True
 
