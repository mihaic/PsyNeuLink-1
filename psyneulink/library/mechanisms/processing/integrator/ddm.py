--- conflicted
+++ resolved
@@ -290,14 +290,9 @@
 from collections import Iterable
 
 from psyneulink.components.component import method_type
-<<<<<<< HEAD
 from psyneulink.components.functions.function import \
     BogaczEtAl, DriftDiffusionIntegrator, Integrator, LinearCombination, Reduce, \
     NF_Results, NavarroAndFuss, STARTING_POINT, THRESHOLD
-=======
-from psyneulink.components.functions.function import BogaczEtAl, DriftDiffusionIntegrator, Integrator, NF_Results, NavarroAndFuss, STARTING_POINT, THRESHOLD
-from psyneulink.components.mechanisms.adaptive.control.controlmechanism import _is_control_spec
->>>>>>> 0e995243
 from psyneulink.components.mechanisms.mechanism import Mechanism_Base
 from psyneulink.components.mechanisms.processing.processingmechanism import ProcessingMechanism_Base
 from psyneulink.components.mechanisms.adaptive.control.controlmechanism import _is_control_spec
@@ -318,14 +313,10 @@
 
 logger = logging.getLogger(__name__)
 
-<<<<<<< HEAD
 DEFAULT_VARIABLE = 0.0
 
 DECISION_VARIABLE = 'DECISION_VARIABLE'
 DECISION_VARIABLE_ARRAY = 'DECISION_VARIABLE_ARRAY'
-=======
-DECISION_VARIABLE='DECISION_VARIABLE'
->>>>>>> 0e995243
 RESPONSE_TIME = 'RESPONSE_TIME'
 PROBABILITY_UPPER_THRESHOLD = 'PROBABILITY_UPPER_THRESHOLD'
 PROBABILITY_LOWER_THRESHOLD = 'PROBABILITY_LOWER_THRESHOLD'
@@ -648,7 +639,6 @@
 
     paramClassDefaults = Mechanism_Base.paramClassDefaults.copy()
     paramClassDefaults.update({
-        # INPUT_STATES: None,
         OUTPUT_STATES: None})
 
     @tc.typecheck
@@ -657,10 +647,7 @@
                  size=None,
                  # function:tc.enum(type(BogaczEtAl), type(NavarroAndFuss))=BogaczEtAl(drift_rate=1.0,
                  # input_states:tc.optional(tc.any(list, dict))=None,
-<<<<<<< HEAD
                  input_format:tc.optional(tc.enum(SCALAR, ARRAY, VECTOR))=SCALAR,
-=======
->>>>>>> 0e995243
                  function=BogaczEtAl(drift_rate=1.0,
                                      starting_point=0.0,
                                      threshold=1.0,
@@ -700,10 +687,7 @@
 
         # Assign args to params and functionParams dicts (kwConstants must == arg names)
         params = self._assign_args_to_param_dicts(function=function,
-<<<<<<< HEAD
                                                   input_format=input_format,
-=======
->>>>>>> 0e995243
                                                   # input_states=input_states,
                                                   output_states=output_states,
                                                   params=params)
@@ -723,12 +707,8 @@
         # # Conflict with above
         # self.size = size
 
-<<<<<<< HEAD
-        super(DDM, self).__init__(variable=default_variable,
+        super(DDM, self).__init__(default_variable=default_variable,
                                   input_states=input_states,
-=======
-        super(DDM, self).__init__(default_variable=default_variable,
->>>>>>> 0e995243
                                   output_states=output_states,
                                   params=params,
                                   name=name,
@@ -809,22 +789,16 @@
         """
 
         # this test may become obsolete when size is moved to Component.py
-<<<<<<< HEAD
-        if len(variable) > 1 and not self.input_format in {ARRAY, VECTOR}:
-=======
+        # if len(variable) > 1 and not self.input_format in {ARRAY, VECTOR}:
         if not object_has_single_value(variable) and not object_has_single_value(np.array(variable)):
->>>>>>> 0e995243
             raise DDMError("Length of input to DDM ({}) is greater than 1, implying there are multiple "
                            "input states, which is currently not supported in DDM, but may be supported"
                            " in the future under a multi-process DDM. Please use a single numeric "
                            "item as the default_variable, or use size = 1.".format(variable))
-<<<<<<< HEAD
-        # MODIFIED 6/28/17 (CW): changed len(variable) > 1 to len(variable[0]) > 1
-        # if not isinstance(variable, numbers.Number) and len(variable[0]) > 1:
-        if not is_numeric(variable) and len(variable[0]) > 1:
-            raise DDMError("Input to DDM ({}) must have only a single numeric item".format(variable))
-=======
->>>>>>> 0e995243
+        # # MODIFIED 6/28/17 (CW): changed len(variable) > 1 to len(variable[0]) > 1
+        # # if not isinstance(variable, numbers.Number) and len(variable[0]) > 1:
+        # if not is_numeric(variable) and len(variable[0]) > 1:
+        #     raise DDMError("Input to DDM ({}) must have only a single numeric item".format(variable))
         return super()._validate_variable(variable=variable, context=context)
 
     # MODIFIED 11/21/16 END
