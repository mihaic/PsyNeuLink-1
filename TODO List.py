--- conflicted
+++ resolved
@@ -9,13 +9,8 @@
 # √ ComparatorMechanism -> ComparatorMechanism
 #   DDM -> DDMMechanism
 # √ MappingProjection -> MappingProjection
-<<<<<<< HEAD
 # √ ControlSignal -> ControlProjection
-#   LearningSignal -> LearningSignalProjection
-=======
-#   ControlSignal -> ControlSignalProjection
-#   LearningProjection -> LearningSignalProjection
->>>>>>> e2fdaab6
+#   LearningSignal -> LearningProjection
 
 # 11/19/16:
 # FIX: WHY IS THE FIRST ARGUMENT FOR A State (AND ITS SUBCLASSES) "value" RATHER THAN "variable"??
@@ -37,13 +32,8 @@
 
 # 11/18/16:
 
-<<<<<<< HEAD
 # TEST: DOES ASSIGNING A MappingProjection OR ControlProjection TO THE Matrix ParameterState OF A MappingProjection work?
-#       IF NOT, MODIFY matrix_spec TO ONLY ALLOW A LEARNING_SIGNAL.
-=======
-# TEST: DOES ASSIGNING A MappingProjection OR ControlSignal PROJECTION TO THE Matrix ParameterState OF A MappingProjection work?
 #       IF NOT, MODIFY matrix_spec TO ONLY ALLOW A LEARNING_PROJECTION.
->>>>>>> e2fdaab6
 #
 # DOCUMENTATION: MONITOR_FOR_LEARNING (in LearningProjection AND ??WHERE ELSE:
 #                                                                 Mechanism?? Paralleling MONITOR_FOR_CONTROL
@@ -63,11 +53,7 @@
 # DOCUMENTATION: MOVE DESCRIPTION OF PARAMETER SPECIFICATION DICTIONARY FROM UNDER MECHANISM TO UNDER COMPONENT
 #                  AND ADJUST ALL REFERENCES OF THE FOLLOWING TYPE ACCORDINGLY:
 #                   (see :doc:`Mechanism` for specification of a parms dict)
-<<<<<<< HEAD
-# FIX: ControlProjection._instantiate_receiver has to be called before _instantiate_fucntion (like LearningSignal)
-=======
-# FIX: ControlSignal._instantiate_receiver has to be called before _instantiate_fucntion (like LearningProjection)
->>>>>>> e2fdaab6
+# FIX: ControlProjection._instantiate_receiver has to be called before _instantiate_fucntion (like LearningProjection)
 #              since execute (called in _instantiate_function) uses self.receiver.
 #              COULD CATCH IT IN EXECUTE, AND CALL _instantiate_receiver.
 # FIX: make ControlProjection functions arguments in __init__, and get them out of a dictionary
@@ -177,11 +163,7 @@
 
 # FIX: If reset_clock and/or initialize == True, set object.result = []
 
-<<<<<<< HEAD
 # IMPLEMENT: LEARNING_SIGNAL_PARAMS to parallel CONTROL_PROJECTION_PARAMS
-=======
-# IMPLEMENT: LEARNING_PROJECTION_PARAMS to parallel CONTROL_SIGNAL_PARAMS
->>>>>>> e2fdaab6
 
 # FIX:
 #     run() SHOULD ALSO BE INCLUDED IN DOCUMENTATION OF EXECUTE METHOD FOR PROCESS AND SYSTEM:
@@ -253,11 +235,7 @@
 #                     # FIX: THESE NEED TO BE PROPERLY MAPPED
 #                     return np.array(list(item.value for item in self.lastMechanism.outputStates.values()))
 
-<<<<<<< HEAD
-# IMPLEMENT: MappingProjection -> MappingProjection, ControlProjection->ControlProjection; LearningSignal-> TrainingProjection
-=======
-# IMPLEMENT: MappingProjection -> MappingProjection, ControlSignal->ControlProjection; LearningProjection-> TrainingProjection
->>>>>>> e2fdaab6
+# IMPLEMENT: MappingProjection -> MappingProjection, ControlProjection->ControlProjection; LearningProjection-> TrainingProjection
 # FIX: SOFT CLAMP and HARD CLAMP (for clamp_input option): convert SOFT_CLAMP and HARD_CLAMP to enums and test for them
 # IMPLEMENT:  OUTPUT EDGE LIST FROM GRAPH
 # IMPLEMENT:  INTEGRATE TED'S TOPOSORT
@@ -561,15 +539,9 @@
 #     Flattening of matrix param of function arg for MappingProjection
 #
 # FIX: GENERATE MORE MEANINGFUL ERROR WHEN THERE ARE NO OUTPUTSTATES TO MONITOR FOR EVC
-<<<<<<< HEAD
 #       USE EVC System Test Script and delete CONTROL_PROJECTION for drift_rate param in DDM.__init__()
 # FIX: DEAL WITH "GAP" OF LearningSignals IN A PROCESS (I.E., MAPPING_PROJECTION W/O ONE INTERPOSED BETWEEN ONES WITH)
-# FIX: DEAL WITH FLOATS AS INPUT, OUTPUT OR ERROR OF LearningSignal:
-=======
-#       USE EVC System Test Script and delete CONTROL_SIGNAL for drift_rate param in DDM.__init__()
-# FIX: DEAL WITH "GAP" OF LearningSignals IN A PROCESS (I.E., MAPPING PROJECTION W/O ONE INTERPOSED BETWEEN ONES WITH)
 # FIX: DEAL WITH FLOATS AS INPUT, OUTPUT OR ERROR OF LearningProjection:
->>>>>>> e2fdaab6
 # FIX:       EITHER USE TYPE CONVERSION IN BP FUNCTION,
 # FIX:             VALIDATE input, outout AND error IN _instantiate_sender and instantiate_reciever
 # FIX:             SET CONVERSION FLAG, AND THEN PASS CONVERSION FLAG TO INSTANTIATION OF bp UTLITY FUNCTION
@@ -962,13 +934,8 @@
 #
 # Search & Replace:
 #   show() -> show()
-<<<<<<< HEAD
 #   ControlProjection -> ControlProjection
 #   LearningSignal -> LearningProjection
-=======
-#   ControlSignal -> ControlProjection
-#   LearningProjection -> LearningProjection
->>>>>>> e2fdaab6
 #   "execute method" -> function:  BUT NEED TO BE CAREFUL, SINCE "<object>.execute method" SHOULD *NOT* BE REPLACED
 #   <>.paramsCurrent = <>.params
 #   kwXxxYyy -> XXX_YYY
@@ -1237,14 +1204,9 @@
 #           value:  can be a single number (scalar), non-numeric value, or an array (vector) of either.  Used to refer
 #                   to what is received by, represented, or output by a mechanism or state
 #           MappingProjection matrix -> weightMatrix;  make corresponding changes in learningSignal
-#           MappingProjection -> MappingProjection
-<<<<<<< HEAD
-#           ControlProjection -> ControlSignalProjection
-#           LearningSignal -> LearningSignalProjection
-=======
-#           ControlSignal -> ControlSignalProjection
-#           LearningProjection -> LearningSignalProjection
->>>>>>> e2fdaab6
+#           Mapping -> MappingProjection
+#           ControlSignal -> ControlProjection
+#           LearningSignal -> LearningProjection
 #           MONITOR_FOR_CONTROL -> MONITOR_FOR_CONTROL (to parallel MONITOR_FOR_LEARNING)
 #           arguments "specify";  attributes "determine"
 #
@@ -1282,7 +1244,7 @@
 #           To use keywords for params, Function Function must implement .keyword method that resolves it to value
 #           To use lambda functions for params, Function Function must implement .lambda method that resolves it to value
 
-# DOCUMENT:  PROJECTION MAPPING_PROJECTION:  different types of weight assignments
+# DOCUMENT: MAPPING_PROJECTION:  different types of weight assignments
 #            (in MappingProjection _instantiate_receiver and Function LinearCombination)
 #            AUTO_ASSIGN_MATRIX: if square, use identity matrix, otherwise use full
 #                                differs from full, in that it will use identity if square;  full always assigns all 1s
@@ -1397,11 +1359,7 @@
 # DOCUMENT: Function subclasses must be explicitly registered in Components.__init__.py
 # DOCUMENT: ParameterStates are instantiated by default for any FUNCTION params
 #                unless suppressed by params[FUNCTION_PARAMS][PARAMETER_STATES] = None
-<<<<<<< HEAD
-#           Currently, ControlProjection and LearningSignal projections suppress parameterStates
-=======
-#           Currently, ControlSignal and LearningProjection projections suppress parameterStates
->>>>>>> e2fdaab6
+#           Currently, ControlProjection and LearningProjection projections suppress parameterStates
 #                by assigning paramClassDefaults = {FUNCTION_PARAMS: {PARAMETER_STATES:None}}
 # DOCUMENT: .params (= params[Current])
 # DOCUMENT: requiredParamClassDefaultTypes:  used for paramClassDefaults for which there is no default value to assign
@@ -2181,13 +2139,8 @@
 #region PROJECTION: ----------------------------------------------------------------------------------------------------------
 #
 # - IMPLEMENT:  WHEN ABC IS IMPLEMENTED, IT SHOULD INSIST THAT SUBCLASSES IMPLEMENT _instantiate_receiver
-<<<<<<< HEAD
 #               (AS ControlProjection AND MappingProjection BOTH DO) TO HANDLE SITUATION IN WHICH MECHANISM IS SPECIFIED AS RECEIVER
-# FIX: clean up _instantiate_sender -- better integrate versions for MappingProjection, ControlProjection, and LearningSignal
-=======
-#               (AS ControlSignal AND MappingProjection BOTH DO) TO HANDLE SITUATION IN WHICH MECHANISM IS SPECIFIED AS RECEIVER
-# FIX: clean up _instantiate_sender -- better integrate versions for MappingProjection, ControlSignal, and LearningProjection
->>>>>>> e2fdaab6
+# FIX: clean up _instantiate_sender -- better integrate versions for MappingProjection, ControlProjection, and LearningProjection
 # FIX: Move sender arg to params, and make receiver (as projection's "variable") required
 # FIX:  Move marked section of _instantiate_projections_to_state(), _check_projection_receiver(), and _parse_projection_ref
 # FIX:      all to Projection_Base.__init__()
